#!/usr/bin/perl

=head1 NAME

 Servers::httpd::apache_fcgid::installer - i-MSCP Apache2/FastCGI Server implementation

=cut

# i-MSCP - internet Multi Server Control Panel
# Copyright (C) 2010-2014 by internet Multi Server Control Panel
#
# This program is free software; you can redistribute it and/or
# modify it under the terms of the GNU General Public License
# as published by the Free Software Foundation; either version 2
# of the License, or (at your option) any later version.
#
# This program is distributed in the hope that it will be useful,
# but WITHOUT ANY WARRANTY; without even the implied warranty of
# MERCHANTABILITY or FITNESS FOR A PARTICULAR PURPOSE.  See the
# GNU General Public License for more details.
#
# You should have received a copy of the GNU General Public License
# along with this program; if not, write to the Free Software
# Foundation, Inc., 51 Franklin Street, Fifth Floor, Boston, MA  02110-1301, USA.
#
# @category    i-MSCP
# @copyright   2010-2014 by i-MSCP | http://i-mscp.net
# @author      Daniel Andreca <sci2tech@gmail.com>
# @author      Laurent Declercq <l.declercq@nuxwin.com>
# @link        http://i-mscp.net i-MSCP Home Site
# @license     http://www.gnu.org/licenses/gpl-2.0.html GPL v2

package Servers::httpd::apache_fcgid::installer;

use strict;
use warnings;

no if $] >= 5.017011, warnings => 'experimental::smartmatch';

use iMSCP::Debug;
use iMSCP::EventManager;
use iMSCP::Config;
use iMSCP::Execute;
use iMSCP::Rights;
use iMSCP::SystemGroup;
use iMSCP::SystemUser;
use iMSCP::Dir;
use iMSCP::File;
use File::Basename;
use iMSCP::TemplateParser;
use Servers::httpd::apache_fcgid;
use version;
use Net::LibIDN qw/idn_to_ascii/;
use parent 'Common::SingletonClass';

=head1 DESCRIPTION

 Installer for the i-MSCP Apache2/FastCGI Server implementation.

=head1 PUBLIC METHODS

=over 4

=item registerSetupListeners(\%eventManager)

 Register setup event listeners

 Param iMSCP::EventManager \%eventManager
 Return int 0 on success, other on failure

=cut

sub registerSetupListeners
{
	my ($self, $eventManager) = @_;

	my $rs = $eventManager->register('beforeSetupDialog', sub { push @{$_[0]}, sub { $self->showDialog(@_) }; 0; });
	return $rs if $rs;

	# Fix error_reporting value into the database
	$eventManager->register('afterSetupCreateDatabase', sub { $self->_fixPhpErrorReportingValues(@_) });
}

=item showDialog(\%dialog)

 Show dialog

 Param iMSCP::Dialog \%dialog
 Return int 0 on success, other on failure

=cut

sub showDialog
{
	my ($self, $dialog) = @_;

	my $rs = 0;
	my $phpiniLevel = main::setupGetQuestion('INI_LEVEL') || $self->{'config'}->{'INI_LEVEL'};

	if(
		$main::reconfigure ~~ ['httpd', 'php', 'servers', 'all', 'forced'] ||
		not $phpiniLevel ~~ ['per_user', 'per_domain', 'per_site']
	) {
		$phpiniLevel =~ s/_/ /;

		($rs, $phpiniLevel) = $dialog->radiolist(
"
\\Z4\\Zb\\ZuPHP INI Level\\Zn

Please, choose the PHP INI level you want use for PHP. Available levels are:

\\Z4Per user:\\Zn Each customer will have only one php.ini file
\\Z4Per domain:\\Zn Each domain / domain alias will have its own php.ini file
\\Z4Per site:\\Zn Each site will have its own php.ini file

",
			['per user', 'per domain', 'per site'],
			$phpiniLevel ne 'per site' && $phpiniLevel ne 'per domain' ? 'per user' : $phpiniLevel
		);
	}

	($self->{'config'}->{'INI_LEVEL'} = $phpiniLevel) =~ s/ /_/ unless $rs == 30;

	$rs;
}

=item install()

 Process install tasks

 Return int 0 on success, other on failure

=cut

sub install
{
	my $self = $_[0];

	my $rs = $self->{'eventManager'}->trigger('beforeHttpdInstall', 'apache_fcgid');
	return $rs if $rs;

	# Saving all system configuration files if they exists
	for ("$main::imscpConfig{'LOGROTATE_CONF_DIR'}/apache2", "$self->{'config'}->{'HTTPD_CONF_DIR'}/ports.conf") {
		$rs = $self->_bkpConfFile($_);
		return $rs if $rs;
	}

	$rs = $self->_setApacheVersion();
	return $rs if $rs;

	$rs = $self->_makeDirs();
	return $rs if $rs;

	$rs = $self->_buildFastCgiConfFiles();
	return $rs if $rs;

	$rs = $self->_buildApacheConfFiles();
	return $rs if $rs;

	$rs = $self->_installLogrotate();
	return $rs if $rs;

	$rs = $self->_setupVlogger();
	return $rs if $rs;

	$rs = $self->_saveConf();
	return $rs if $rs;

	$rs = $self->_oldEngineCompatibility();
	return $rs if $rs;

	$self->{'eventManager'}->trigger('afterHttpdInstall', 'apache_fcgid');
}

=item setEnginePermissions

 Set engine permissions

 Return int 0 on success, other on failure

=cut

sub setEnginePermissions
{
	my $self = $_[0];

	my $rootUName = $main::imscpConfig{'ROOT_USER'};
	my $rootGName = $main::imscpConfig{'ROOT_GROUP'};
	my $fcgiDir = $self->{'config'}->{'PHP_STARTER_DIR'};

	my $rs = $self->{'eventManager'}->trigger('beforeHttpdSetEnginePermissions');
	return $rs if $rs;

	$rs = setRights($fcgiDir, { 'user' => $rootUName, 'group' => $rootGName, mode => '0555' });
	return $rs if $rs;

	$rs = setRights('/usr/local/sbin/vlogger', { 'user' => $rootUName, 'group' => $rootGName, mode => '0750' });
	return $rs if $rs;

	$self->{'eventManager'}->trigger('afterHttpdSetEnginePermissions');
}

=back

=head1 PRIVATE METHODS

=over 4

=item _init()

 Initialize instance

 Return Servers::httpd::apache_fcgid::installer

=cut

sub _init
{
	my $self = $_[0];

	$self->{'eventManager'} = iMSCP::EventManager->getInstance();

	$self->{'httpd'} = Servers::httpd::apache_fcgid->getInstance();

	$self->{'eventManager'}->trigger(
		'beforeHttpdInitInstaller', $self, 'apache_fcgid'
	) and fatal('apache_fcgid - beforeHttpdInitInstaller has failed');

	$self->{'apacheCfgDir'} = $self->{'httpd'}->{'apacheCfgDir'};
	$self->{'apacheBkpDir'} = "$self->{'apacheCfgDir'}/backup";
	$self->{'apacheWrkDir'} = "$self->{'apacheCfgDir'}/working";

	$self->{'config'} = $self->{'httpd'}->{'config'};

	# Merge old config file with new config file
	my $oldConf = "$self->{'apacheCfgDir'}/apache.old.data";
	if(-f $oldConf) {
		tie my %oldConfig, 'iMSCP::Config', 'fileName' => $oldConf;

		for(keys %oldConfig) {
			if(exists $self->{'config'}->{$_}) {
				$self->{'config'}->{$_} = $oldConfig{$_};
			}
		}
	}

	$self->{'eventManager'}->trigger(
		'afterHttpdInitInstaller', $self, 'apache_fcgid'
	) and fatal('apache_fcgid - afterHttpdInitInstaller has failed');

	$self;
}

=item _bkpConfFile($cfgFile)

 Backup the given file

 Param string $cfgFile File to backup
 Return int 0 on success, other on failure

=cut

sub _bkpConfFile
{
	my ($self, $cfgFile) = @_;

	my $timestamp = time;

	my $rs = $self->{'eventManager'}->trigger('beforeHttpdBkpConfFile', $cfgFile);
	return $rs if $rs;

	if(-f $cfgFile){
		my $file = iMSCP::File->new('filename' => $cfgFile );
		my $filename = fileparse($cfgFile);

		if(! -f "$self->{'apacheBkpDir'}/$filename.system") {
			$rs = $file->copyFile("$self->{'apacheBkpDir'}/$filename.system");
			return $rs if $rs;
		} else {
			$rs = $file->copyFile("$self->{'apacheBkpDir'}/$filename.$timestamp");
			return $rs if $rs;
		}
	}

	$self->{'eventManager'}->trigger('afterHttpdBkpConfFile', $cfgFile);
}

=item _setApacheVersion()

 Set Apache version

 Return in 0 on success, other on failure

=cut

sub _setApacheVersion
{
	my $self = $_[0];

	my ($stdout, $stderr);
	my $rs = execute("$self->{'config'}->{'CMD_APACHE2CTL'} -v", \$stdout, \$stderr);
	debug($stdout) if $stdout;
	error($stderr) if $stderr && $rs;
	error('Unable to find Apache version') if $rs && ! $stderr;
	return $rs if $rs;

	if($stdout =~ m%Apache/([\d.]+)%) {
		$self->{'config'}->{'HTTPD_VERSION'} = $1;
		debug("Apache version set to: $1");
	} else {
		error('Unable to parse Apache version from Apache version string');
		return 1;
	}

	0;
}

=item _makeDirs()

 Create directories

 Return int 0 on success, other on failure

=cut

sub _makeDirs
{
	my $self = $_[0];

	my $rs = $self->{'eventManager'}->trigger('beforeHttpdMakeDirs');
	return $rs if $rs;

	my $rootUName = $main::imscpConfig{'ROOT_USER'};
	my $rootGName = $main::imscpConfig{'ROOT_GROUP'};
	my $phpdir = $self->{'config'}->{'PHP_STARTER_DIR'};

	for (
		[ $self->{'config'}->{'HTTPD_LOG_DIR'}, $rootUName, $rootUName, 0755 ],
		[ $phpdir, $rootUName, $rootGName, 0555 ],
	) {
		$rs = iMSCP::Dir->new('dirname' => $_->[0])->make({ 'user' => $_->[1], 'group' => $_->[2], 'mode' => $_->[3]});
		return $rs if $rs;
	}

	$self->{'eventManager'}->trigger('afterHttpdMakeDirs');
}

=item _buildFastCgiConfFiles()

 Build FastCGI configuration files

 Return int 0 on success, other on failure

=cut

sub _buildFastCgiConfFiles
{
	my $self = $_[0];

	my $rs = $self->{'eventManager'}->trigger('beforeHttpdBuildFastCgiConfFiles');

	# Save current production files if any
	for ('fcgid_imscp.conf', 'fcgid_imscp.load') {
		$rs = $self->_bkpConfFile("$self->{'config'}->{'HTTPD_MODS_AVAILABLE_DIR'}/$_");
		return $rs if $rs;
	}

	# Build, store and install new files

	my $apache24 = (qv("v$self->{'config'}->{'HTTPD_VERSION'}") >= qv('v2.4.0'));

	# Set needed data
	$self->{'httpd'}->setData(
		{
			SYSTEM_USER_PREFIX => $main::imscpConfig{'SYSTEM_USER_PREFIX'},
			SYSTEM_USER_MIN_UID => $main::imscpConfig{'SYSTEM_USER_MIN_UID'},
			PHP_STARTER_DIR => $self->{'config'}->{'PHP_STARTER_DIR'},
			AUTHZ_ALLOW_ALL => $apache24 ? 'Require all granted' : 'Allow from all'
		}
	);

	# fcgid_imscp.conf

	$rs = $self->{'httpd'}->buildConfFile("$self->{'apacheCfgDir'}/fcgid_imscp.conf");
	return $rs if $rs;

	my $file = iMSCP::File->new('filename' => "$self->{'apacheWrkDir'}/fcgid_imscp.conf");

	$rs = $file->copyFile($self->{'config'}->{'HTTPD_MODS_AVAILABLE_DIR'});
	return $rs if $rs;

	# Load system configuration file
	$file = iMSCP::File->new('filename' => "$self->{'config'}->{'HTTPD_MODS_AVAILABLE_DIR'}/fcgid.load");

	my $cfgTpl = $file->get();
	unless(defined $cfgTpl) {
		error("Unable to read $file->{'filename'}");
		return 1;
	}

	# Build new configuration file and store it in working directory
	$file = iMSCP::File->new('filename' => "$self->{'apacheWrkDir'}/fcgid_imscp.load");

	$cfgTpl = "<IfModule !mod_fcgid.c>\n" . $cfgTpl . "</IfModule>\n";

	$rs = $file->set($cfgTpl);
	return $rs if $rs;

	# Store new file
	$rs = $file->save();
	return $rs if $rs;

	$rs = $file->mode(0644);
	return $rs if $rs;

	$rs = $file->owner($main::imscpConfig{'ROOT_USER'}, $main::imscpConfig{'ROOT_GROUP'});
	return $rs if $rs;

	# Install new file in production directory
	$rs = $file->copyFile($self->{'config'}->{'HTTPD_MODS_AVAILABLE_DIR'});
	return $rs if $rs;

	# Disable/Enable Apache modules

	# # Transitional: fastcgi_imscp
	my @toDisableModules = (
		'fastcgi', 'fcgid', 'php4', 'php5', 'php5_cgi', 'php5filter', 'php_fpm_imscp', 'fastcgi_imscp'
	);

	my @toEnableModules = ('actions', 'fcgid_imscp',);

	if(qv("v$self->{'config'}->{'HTTPD_VERSION'}") >= qv('v2.4.0')) {
		push (@toDisableModules, ('mpm_event', 'mpm_itk', 'mpm_prefork'));
		push (@toEnableModules, 'mpm_worker', 'authz_groupfile');
	}

	for(@toDisableModules) {
<<<<<<< HEAD
		$rs = $self->{'httpd'}->disableModules($_) if -f "$self->{'config'}->{'HTTPD_MODS_AVAILABLE_DIR'}/$_.load";
=======
		$rs = $self->{'httpd'}->disableMod($_) if -l "$self->{'config'}->{'APACHE_MODS_ENABLED_DIR'}/$_.load";
>>>>>>> 6447d423
		return $rs if $rs;
	}

	for(@toEnableModules) {
		$rs = $self->{'httpd'}->enableModules($_) if -f "$self->{'config'}->{'HTTPD_MODS_AVAILABLE_DIR'}/$_.load";
		return $rs if $rs;
	}

	# Quick fix (Ubuntu PHP modules not enabled after fresh installation)
	if(-x '/usr/sbin/php5enmod' && -d '/etc/php5/mods-available') {
		for('imap', 'mcrypt') {
			if(! -s "/etc/php5/conf.d/20-$_.ini" && -f "/etc/php5/conf.d/$_.ini") {
				my($stdout, $stderr);
				$rs = execute("$main::imscpConfig{'CMD_MV'} /etc/php5/conf.d/$_.ini /etc/php5/mods-available/$_.ini");
				debug($stdout) if $stdout;
				error($stderr) if $stderr && $rs;
				return $rs if $rs;
			}

			if(-f "/etc/php5/mods-available/$_.ini") {
				my($stdout, $stderr);
				$rs = execute("/usr/sbin/php5enmod $_", \$stdout, \$stderr);
				debug($stdout) if $stdout;
				error($stderr) if $stderr && $rs;
				return $rs if $rs;
			}
		}
	}

	$self->{'eventManager'}->trigger('afterHttpdBuildFastCgiConfFiles');
}

=item _buildApacheConfFiles()

 Build Apache configuration files

 Return int 0 on success, other on failure

=cut

sub _buildApacheConfFiles
{
	my $self = $_[0];

	my $rs = $self->{'eventManager'}->trigger('beforeHttpdBuildApacheConfFiles');
	return $rs if $rs;

	if(-f "$self->{'config'}->{'HTTPD_CONF_DIR'}/ports.conf") {
		# Load template

		my $cfgTpl;
		$rs = $self->{'eventManager'}->trigger('onLoadTemplate', 'apache_fcgid', 'ports.conf', \$cfgTpl, { });
		return $rs if $rs;

		unless(defined $cfgTpl) {
			$cfgTpl = iMSCP::File->new('filename' => "$self->{'config'}->{'HTTPD_CONF_DIR'}/ports.conf")->get();
			unless(defined $cfgTpl) {
				error("Unable to read $self->{'config'}->{'HTTPD_CONF_DIR'}/ports.conf");
				return 1;
			}
		}

		# Build file

		$rs = $self->{'eventManager'}->trigger('beforeHttpdBuildConfFile', \$cfgTpl, 'ports.conf');
		return $rs if $rs;

		$cfgTpl =~ s/^(NameVirtualHost\s+\*:80)/#$1/gmi;

		$rs = $self->{'eventManager'}->trigger('afterHttpdBuildConfFile', \$cfgTpl, 'ports.conf');
		return $rs if $rs;

		# Store file

		my $file = iMSCP::File->new('filename' => "$self->{'config'}->{'HTTPD_CONF_DIR'}/ports.conf");

		$rs = $file->set($cfgTpl);
		return $rs if $rs;

		$rs = $file->mode(0644);
		return $rs if $rs;

		$rs = $file->save();
		return $rs if $rs;
	}

	# Turn off default access log provided by Debian package
	if(-d "$self->{'config'}->{'HTTPD_CONF_DIR'}/conf-available") {
		$rs = $self->{'httpd'}->disableConfs('other-vhosts-access-log.conf');
		return $rs if $rs;
	} elsif(-f "$self->{'config'}->{'HTTPD_CONF_DIR'}/conf.d/other-vhosts-access-log") {
		$rs = iMSCP::File->new(
			'filename' => "$self->{'config'}->{'HTTPD_CONF_DIR'}/conf.d/other-vhosts-access-log"
		)->delFile();
		return $rs if $rs;
	}

	# Remove default access log file provided by Debian package
	if(-f "$self->{'config'}->{'HTTPD_LOG_DIR'}/other_vhosts_access.log") {
		$rs = iMSCP::File->new(
			'filename' => "$self->{'config'}->{'HTTPD_LOG_DIR'}/other_vhosts_access.log"
		)->delFile();
		return $rs if $rs;
	}

	# Backup, build, store and install 00_nameserver.conf file

	if(-f "$self->{'apacheWrkDir'}/00_nameserver.conf") {
		$rs = iMSCP::File->new(
			'filename' => "$self->{'apacheWrkDir'}/00_nameserver.conf"
		)->copyFile("$self->{'apacheBkpDir'}/00_nameserver.conf." . time);
		return $rs if $rs;
	}

	# Using alternative syntax for piped logs scripts when possible
	# The alternative syntax does not involve the shell (from Apache 2.2.12)
	my $pipeSyntax = '|';

	if(qv("v$self->{'config'}->{'HTTPD_VERSION'}") >= qv('v2.2.12')) {
		$pipeSyntax .= '|';
	}

	my $apache24 = (qv("v$self->{'httpd'}->{'config'}->{'HTTPD_VERSION'}") >= qv('v2.4.0'));

	# Set needed data
	$self->{'httpd'}->setData(
		{
			HTTPD_LOG_DIR => $self->{'config'}->{'HTTPD_LOG_DIR'},
			HTTPD_ROOT_DIR => $self->{'config'}->{'HTTPD_ROOT_DIR'},
			AUTHZ_DENY_ALL => $apache24 ? 'Require all denied' : 'Deny from all',
			AUTHZ_ALLOW_ALL => $apache24 ? 'Require all granted' : 'Allow from all',
			CMD_VLOGGER => $self->{'config'}->{'CMD_VLOGGER'},
			PIPE => $pipeSyntax,
			VLOGGER_CONF => "$self->{'apacheWrkDir'}/vlogger.conf"
		}
	);

	# Build file
	$rs = $self->{'httpd'}->buildConfFile('00_nameserver.conf');
	return $rs if $rs;

	# Install file
	$rs = $self->{'httpd'}->installConfFile('00_nameserver.conf');
	return $rs if $rs;

	# Backup, build, store and install 00_imscp.conf file

	if(-f "$self->{'apacheWrkDir'}/00_imscp.conf") {
		$rs = iMSCP::File->new(
			'filename' => "$self->{'apacheWrkDir'}/00_imscp.conf"
		)->copyFile("$self->{'apacheBkpDir'}/00_imscp.conf." . time);
		return $rs if $rs;
	}

	# Set needed data
	$self->{'httpd'}->setData({ HTTPD_CUSTOM_SITES_DIR => $self->{'config'}->{'HTTPD_CUSTOM_SITES_DIR'} });

	# Build file
	$rs = $self->{'httpd'}->buildConfFile('00_imscp.conf');
	return $rs if $rs;

	# Install file
	$rs = $self->{'httpd'}->installConfFile('00_imscp.conf', {
		destination => (-d "$self->{'config'}->{'HTTPD_CONF_DIR'}/conf-available")
			? "$self->{'config'}->{'HTTPD_CONF_DIR'}/conf-available"
			: "$self->{'config'}->{'HTTPD_CONF_DIR'}/conf.d"
	});
	return $rs if $rs;

	# Enable required apache modules
	$rs = $self->{'httpd'}->enableModules('cgid proxy proxy_http rewrite ssl suexec');
	return $rs if $rs;

	# Enbale 00_nameserver.conf file
	$rs = $self->{'httpd'}->enableSites('00_nameserver.conf');
	return $rs if $rs;

	# Enbale 00_imscp.conf file
	$rs = $self->{'httpd'}->enableConfs('00_imscp.conf');
	return $rs if $rs;

	# Disable defaults sites if any
	#
	# default, default-ssl (Debian < Jessie)
	# 000-default.conf, default-ssl.conf' : (Debian >= Jessie)
	for('default', 'default-ssl', '000-default.conf', 'default-ssl.conf') {
		$rs = $self->{'httpd'}->disableSites($_) if -f "$self->{'config'}->{'HTTPD_SITES_AVAILABLE_DIR'}/$_";
		return $rs if $rs;
	}

	$self->{'eventManager'}->trigger('afterHttpdBuildApacheConfFiles');
}

=item _installLogrotate()

 Install Apache logrotate file

 Return int 0 on success, other on failure

=cut

sub _installLogrotate
{
	my $self = $_[0];

	my $rs = $self->{'eventManager'}->trigger('beforeHttpdInstallLogrotate', 'apache2');
	return $rs if $rs;

	$rs = $self->{'httpd'}->buildConfFile('logrotate.conf');
	return $rs if $rs;

	$rs = $self->{'httpd'}->installConfFile(
		'logrotate.conf', { 'destination' => "$main::imscpConfig{'LOGROTATE_CONF_DIR'}/apache2" }
	);
	return $rs if $rs;

	$self->{'eventManager'}->trigger('afterHttpdInstallLogrotate', 'apache2');
}

=item _setupVlogger()

 Setup vlogger

 Return int 0 on success, other on failure

=cut

sub _setupVlogger
{
	my $self = $_[0];

	my $dbHost = main::setupGetQuestion('DATABASE_HOST');
	# vlogger is chrooted so we force connection to MySQL server through TCP
	$dbHost = ($dbHost eq 'localhost') ? '127.0.0.1' : $dbHost;
	my $dbPort = main::setupGetQuestion('DATABASE_PORT');
	my $dbName = main::setupGetQuestion('DATABASE_NAME');
	my $tableName = 'httpd_vlogger';
	my $dbUser = 'vlogger_user';
	my $dbUserHost = main::setupGetQuestion('DATABASE_USER_HOST');
	$dbUserHost = ($dbUserHost eq '127.0.0.1') ? 'localhost' : $dbUserHost;

	my @allowedChr = map { chr } (0x21..0x5b, 0x5d..0x7e);
	my $dbPassword = '';
	$dbPassword .= $allowedChr[rand @allowedChr] for 1..16;

	# Getting SQL connection with full privileges
	my ($db, $errStr) = main::setupGetSqlConnect($dbName);
	fatal("Unable to connect to SQL server: $errStr") unless $db;

	# Creating database table
	if(-f "$self->{'apacheCfgDir'}/vlogger.sql") {
		my $rs = main::setupImportSqlSchema($db, "$self->{'apacheCfgDir'}/vlogger.sql");
		return $rs if $rs;
	} else {
		error("File $self->{'apacheCfgDir'}/vlogger.sql not found.");
		return 1;
	}

	# Removing any old SQL user (including privileges)
	for my $host($dbUserHost, $main::imscpOldConfig{'DATABASE_USER_HOST'}, '127.0.0.1') {
		next unless $_;

		if(main::setupDeleteSqlUser($dbUser, $host)) {
			error('Unable to remove SQL user or one of its privileges');
			return 1;
		}
	}

	my @dbUserHosts = ($dbUserHost);

	if($dbUserHost ~~ ['localhost', '127.0.0.1']) {
		push @dbUserHosts, ($dbUserHost eq '127.0.0.1') ? 'localhost' : '127.0.0.1';
	}

	for(@dbUserHosts) {
		# Adding new SQL user with needed privileges
		my $rs = $db->doQuery(
			'dummy',
			"GRANT SELECT, INSERT, UPDATE ON `$main::imscpConfig{'DATABASE_NAME'}`.`$tableName` TO ?@? IDENTIFIED BY ?",
			$dbUser,
			$_,
			$dbPassword
		);
		unless(ref $rs eq 'HASH') {
			error("Unable to add privileges: $rs");
			return 1;
		}
	}

	# Building configuration file
	$self->{'httpd'}->setData(
		{
			DATABASE_NAME => $dbName,
			DATABASE_HOST => $dbHost,
			DATABASE_PORT => $dbPort,
			DATABASE_USER => $dbUser,
			DATABASE_PASSWORD => $dbPassword
		}
	);
	$self->{'httpd'}->buildConfFile(
		"$self->{'apacheCfgDir'}/vlogger.conf.tpl", { }, { 'destination' => "$self->{'apacheWrkDir'}/vlogger.conf" }
	);
}

=item _saveConf()

 Save configuration

 Return int 0 on success, other on failure

=cut

sub _saveConf
{
	my $self = $_[0];

	iMSCP::File->new(
		'filename' => "$self->{'apacheCfgDir'}/apache.data"
	)->copyFile(
		"$self->{'apacheCfgDir'}/apache.old.data"
	);
}

=item _oldEngineCompatibility()

 Remove old files

 Return int 0 on success, other on failure

=cut

sub _oldEngineCompatibility
{
	my $self = $_[0];

	my $rs = $self->{'eventManager'}->trigger('beforeHttpdOldEngineCompatibility');
	return $rs if $rs;

	for('imscp.conf', '00_modcband.conf', '00_master.conf', '00_master_ssl.conf') {
		if(-f "$self->{'config'}->{'HTTPD_SITES_AVAILABLE_DIR'}/$_") {
			$rs = $self->{'httpd'}->disableSites($_);
			return $rs if $rs;

			$rs = iMSCP::File->new('filename' => "$self->{'config'}->{'HTTPD_SITES_AVAILABLE_DIR'}/$_")->delFile();
			return $rs if $rs;
		}
	}

	# Removing directories no longer needed (since 1.1.0)
	for(
		$self->{'config'}->{'APACHE_BACKUP_LOG_DIR'}, $self->{'config'}->{'HTTPD_USERS_LOG_DIR'},
		$self->{'config'}->{'APACHE_SCOREBOARDS_DIR'}
	) {
		$rs = iMSCP::Dir->new('dirname' => $_)->remove();
		return $rs if $rs;
	}

	$self->{'eventManager'}->trigger('afterHttpdOldEngineCompatibility');
}

=item _fixPhpErrorReportingValues()

 Fix PHP error reporting values according current PHP version

 Return int 0 on success, other on failure

=cut

sub _fixPhpErrorReportingValues
{
	my $self = $_[0];

	my ($database, $errStr) = main::setupGetSqlConnect($main::imscpConfig{'DATABASE_NAME'});
	unless($database) {
		error("Unable to connect to SQL server: $errStr");
		return 1;
	}

	my ($stdout, $stderr);
	my $rs = execute("$main::imscpConfig{'CMD_PHP'} -v", \$stdout, \$stderr);
	debug($stdout) if $stdout;
	debug($stderr) if $stderr && ! $rs;
	error($stderr) if $stderr && $rs;
	return $rs if $rs;

	my $phpVersion = $1 if $stdout =~ /^PHP\s([\d.]{3})/;

	if(defined $phpVersion) {
		if($phpVersion == 5.3) {
			$phpVersion = 5.3;
		} elsif($phpVersion >= 5.4) {
			$phpVersion = 5.4
		} else {
			error("Unsupported PHP version: $phpVersion");
			return 1;
		}
	} else {
		error('Unable to find PHP version');
		return 1;
	}

	my %errorReportingValues = (
		'5.3' => {
			32759 => 30711, # E_ALL & ~E_NOTICE
			32767 => 32767, # E_ALL | E_STRICT
			24575 => 22527  # E_ALL & ~E_DEPRECATED
		},
		'5.4' => {
			30711 => 32759, # E_ALL & ~E_NOTICE
			32767 => 32767, # E_ALL | E_STRICT
			22527 => 24575  # E_ALL & ~E_DEPRECATED
		}
	);

	for(keys %{$errorReportingValues{$phpVersion}}) {
		my $from = $_;
		my $to = $errorReportingValues{$phpVersion}->{$_};

		$rs = $database->doQuery(
			'dummy',
			"UPDATE `config` SET `value` = ? WHERE `name` = 'PHPINI_ERROR_REPORTING' AND `value` = ?",
			$to, $from
		);
		unless(ref $rs eq 'HASH') {
			error($rs);
			return 1;
		}

		$rs = $database->doQuery(
			'dummy', 'UPDATE `php_ini` SET `error_reporting` = ? WHERE `error_reporting` = ?', $to, $from
		);
		unless(ref $rs eq 'HASH') {
			error($rs);
			return 1;
		}
	}

	0;
}

=back

=head1 AUTHORS

 Daniel Andreca <sci2tech@gmail.com>
 Laurent Declercq <l.declercq@nuxwin.com>

=cut

1;<|MERGE_RESOLUTION|>--- conflicted
+++ resolved
@@ -435,11 +435,7 @@
 	}
 
 	for(@toDisableModules) {
-<<<<<<< HEAD
-		$rs = $self->{'httpd'}->disableModules($_) if -f "$self->{'config'}->{'HTTPD_MODS_AVAILABLE_DIR'}/$_.load";
-=======
-		$rs = $self->{'httpd'}->disableMod($_) if -l "$self->{'config'}->{'APACHE_MODS_ENABLED_DIR'}/$_.load";
->>>>>>> 6447d423
+		$rs = $self->{'httpd'}->disableMod($_) if -l "$self->{'config'}->{'HTTPD_MODS_ENABLED_DIR'}/$_.load";
 		return $rs if $rs;
 	}
 
@@ -700,7 +696,7 @@
 
 	# Removing any old SQL user (including privileges)
 	for my $host($dbUserHost, $main::imscpOldConfig{'DATABASE_USER_HOST'}, '127.0.0.1') {
-		next unless $_;
+		next unless $host;
 
 		if(main::setupDeleteSqlUser($dbUser, $host)) {
 			error('Unable to remove SQL user or one of its privileges');
