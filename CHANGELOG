--- conflicted
+++ resolved
@@ -1,10 +1,9 @@
-<<<<<<< HEAD
 ispCP ω 1.0.4 Changelog
 ~~~~~~~~~~~~~~~~~~~~~~~~~~
 
-=======
-ispCP ω 1.0.3-1 Changelog
-~~~~~~~~~~~~~~~~~~~~~~~~~~
+2009-12-23 Marc Pujol
+        - BACKEND:
+                * Fixed #2122: Critical security bug exploitable by local users
 
 2009-12-23 Laurent Declercq
 	- GUI:
@@ -15,14 +14,12 @@
 	- SETUP
 		* Added recovery process for PMA configuration file
 
->>>>>>> 5c78d47f
 2009-12-22 Marc Pujol
 	- GUI:
 		* Tightened default permission settings
 	- BACKEND:
 		* Tightened default permission settings
 
-<<<<<<< HEAD
 2009-12-21 Benedikt Heintel
 	- GUI:
 		* Fixed: Password generation in order panel
@@ -35,8 +32,6 @@
 	- GUI:
 		* Fixed #2108: Small bugs in orderpanel
 
-=======
->>>>>>> 5c78d47f
 2009-12-21 Laurent Declercq
 	- PACKAGE:
 		* Updated "Version" in all ispcp.conf
