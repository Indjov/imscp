ispCP ω 1.1.0 Changelog
~~~~~~~~~~~~~~~~~~~~~~~~~~

2009-12-19 Laurent Declercq
	CONFIGS:
		* Centos - Couldn't to connect to FTP
		* Centos - Ftp_choose_dir fail (due to the FTP issue ; see above)

2009-12-18 Laurent Declercq
	- GUI:
		* Fixed some mistakes related to i18n
	- LANGUAGES:
		* Updated ispCP pot file
		* Updated all *. po files
		* Updated all INI language files

2009-12-17 Benedikt Heintel
	- DOCS:
		* Updated all INSTALL
	- LANGUAGES:
		* Updated Swedish

2009-12-17 Laurent Declercq
	- DOCS:
		* Updated OpenSuse INSTALL
	- LANGUAGES:
		* Fixed: Several errors in *.po files
	- TOOLS:
		* Added new script (checkPo) to test all *.po files
		* Added the check process in the translation README file

2009-12-16 Laurent Declercq
	- LANGUAGES:
		* Updated French

2009-12-16 Benedikt Heintel
	- LANGUAGES:
		* Updated Basque
		* Added Lithurnian

2009-12-15 Laurent Declercq
<<<<<<< HEAD
	- DISTS:
		* Updated: Ubuntu INSTALL
=======
	- DOCS:
		* Updated Ubuntu INSTALL
		* Updated: version 1.0.3 to 1.0.4 in all INSTALL files
>>>>>>> f68e049d

2009-12-14 Benedikt Heintel
	- LANGUAGES:
		* Updated Catalan
		* Updated Chinese
		* Updated Galician
		* Updated German
		* Updated Italian
		* Updated Japanese

2009-12-14 Laurent Declercq
        - DISTS:
                * Updated OpenSuse 11.1 INSTALL
                * Updated OpenSuse packages
                * Added support for OpenSuse 11.2

2009-12-13 Laurent Declercq
	- GUI:
		* Fixed #2103: Webtools Error

2009-12-12 Laurent Declercq
	- GUI:
		* Fixed #2099: "unexpected T_IF in /var/www/ispcp/gui/include/input-checks.php on line 261"
		* Fixed #2101: Clean install Debian Lenny - ispCP 1.1.0 Login Error
		* Fixed #2094: Redirection to the ispCP tools - Bad regular expression
		* Fixed #2102: input-checks.php new error

2009-12-12 Benedikt Heintel
	- DOCS:
		* Updated CentOS INSTALL

2009-12-11 Benedikt Bauer
	- DISTS:
		* Updated Ubuntu packages

2009-12-11 Laurent Declercq
	- GUI:
		* Fixed #2098: Unable to add subdomain linked to an IDN
		* Orderpanel: Domain name validation - Old error message deleted
		* Added status of available functionalities (Backup and Manual DNS) in customer overview page
		* Removed HTML comment related to domain name in domain default page. Reason: All labels with double hyphens in HTML comments causes rendering errors with Firefox. See http://www.w3.org/TR/html4/intro/sgmltut.html#h-3.2.4 for more information about this issue.

2009-12-10 Laurent Declercq
	- GUI:
		* Fixed #1995: Client/Daily Backup

2009-12-10 Benedikt Heintel
	- LANGUAGES:
		* Updated all .po files

2009-12-09 Benedikt Heintel
	- GUI:
		* Fixed some graphical display issues

2009-12-09 Laurent Declercq
	- GUI:
		* Fixed: Unable to add new IDN domain name
		* Fixed: Domains alias - Mount point issue : The dot character should not be replaced by underline
	- SETUP:
		* Improvement and cleanup updDB.php script
		* Updated behavior for 'failed' status on update
		* Added log file for database, customers and permissions update process
		* Small fix

2009-12-08 Benedikt Heintel
	- GUI:
		* Added help for new domain validation
	- SETUP:
		* Fixed some warnings

2009-12-07 Benedikt Heintel
	- DOCS:
		* Updated: Update Process
	- SETUP:
		* Fixed a small bug
		* Updated all text strings on update

2009-12-07 Laurent Declercq
	- GUI:
		* Fixed: Undefined constant VFS_ASCII
		* Fixed: ftp_get() expects parameter 4 to be long, string given...
	- ENGINE:
		* Fixed: The manual DNS entries are not added in the related db file

2009-12-06 Laurent Declercq
	- GUI:
		* Fixed #2085: Call to undefined function chk_dname()

2009-12-05 Benedikt Heintel
	- GUI:
		* Fixed two small bugs

2009-12-05 Laurent Declercq
	- GUI:
		* Added new admin settings for the domain names / subdomains validation
		* Added new routines for ACE labels check (Todo: added ASCII range check)
		* Fixed some issues related to RFC 3490:
			- Hyphens are now banned in 2nd and 3rd position of input string
			- ACE labels are no longer allowed as input string
	- SETUP:
		* Integration of the new update script and several changes related to it - Must be tested and debugged

2009-12-04 Benedikt Heintel
	- ENGINE:
		* Fixed #2080: Re-enable domains works not properly
	- TOOLS:
		* Updated PHPmyAdmin to version 3.2.4
		* Updated SquirrelMail Plugins add_address and compatibility

2009-11-28 Benedikt Heintel
	- LANGUAGES:
		* Added: Arabic

2009-11-27 Benedikt Heintel
	- GUI:
		* Fixed #2077: Files in GUI is absent
	- TOOLS:
		* Fixed Error in Filemanager

2009-11-27 Henrik Schytte
	- GUI:
		* Added new Icons
		* Added three links to system tools on the login page

2009-11-27 Henrik Schytte
	- GUI:
		* Graphical adjustments

2009-11-26 Laurent Declercq
	- GUI:
		* Fixed #2041: Internationalized domain name - unable to sets a subdomain as Idna label
		* New routines for the validation of mount points and usernames - The function that checks the mount point should not use the routines related to the validation of user names
		* Fixed #2076: Login - unable to login with Idna customer domain name

2009-11-26 Benedikt Heintel
	- ENGINE:
		* Fixed #2074: Wrong count for mail accounting in dovecot

2009-11-21 Benedikt Heintel
	- DISTS:
		* Fixed #2069: [gentoo] /etc/init.d/ispcp_daemon patch
	- ENGINE:
		* Fixed: Use of uninitialized value in pattern match (m//) at /var/www/ispcp/engine/quota/ispcp-dsk-quota

2009-11-21 Laurent Declercq
	- SETUP:
		* Check of email address: Application of RFCs 2822, 952 and 1123
	- GUI
		* Fixed: Directories chooser does not working ('Use of undefined constant VFS_TYPE_DIR')
		* Fixed: Protected area creation/update - The related data should be stored in database before the backend request

2009-11-20 Laurent Declercq
	- UTILITIES:
		* Fixed first-check.sh: 'Fatal error: Class 'Config' not found'

2009-11-19 Laurent Declercq
	- DATABASE:
		* Updated database file used for new installations:
			- Added databaseUpdate 26
			- Added license header
			- Added svn Id property
	- LANGUAGES:
		* Updated Dutch language files
	- SETUP:
		* Added code to disable the default "NameVirtualHost *:80" directive. That is to avoid the Apache warn during start / restart.

2009-11-18 Laurent Declercq
	- GUI:
		* Fixed #1725: /var/log/rkhunter.log not readable (AGAIN)
	- DATABASE:
		* The Sql files (database.sql, language.sql) are the same for all distributions. Moved into only one directory to
facilitate the maintenances.

2009-11-17 Benedikt Heintel
	- GUI:
		* Corrected spelling mistake
		* Fixed #2047: domain_dns table, should have an unique index

2009-11-17 Laurent Declercq
	- SETUP:
		* Deleted several sql files that are not longer needed

2009-11-16 Benedikt Heintel
	- GUI:
		* Modified Database Class

2009-11-16 Laurent Declercq
	- ENGINE:
		* Fixed #2061: The sender-access file is not backed-up and has no working copy
		* Cleanup of the mbox_add_mta_cfg_autorespond_data() subroutine
		* Cleanup of the mbox_add_sasl_data() subroutine
		* Cleanup of the mbox_del_sasl_data() subroutine

2009-11-15 Benedikt Heintel
	- GUI:
		* Changed class compatibility to PHP5
	- PACKAGE:
		* Updated License Text (PHP Files)
		* Updated License Text (CSS Files)
		* Updated License Text (JS Files)
	- TOOLS:
		* Updated PHPmyAdmin to version 3.2.3

2009-11-15 Laurent Declercq
	- PACKAGE:
		* Updated License Text (All Makefile)

2009-11-13 Benedikt Heintel
        - ENGINE:
                * Fixed #2051: Again ispcp-dsk-quota message
	- PACKAGE:
		* Updated License Text (Engine and Make Files)

2009-11-11 Sebastian Sellmeier
	- GUI:
		* Fixed #2039: Disk Usage in Percent is wrong

2009-11-09 Christian Hernmarck
	- ENGINE:
		* Fixed #2034: ispcp-backup error (I hope it's fixed - could not reproduce)
		* Fixed #2043: Creating similar mail-addresses causes problems

2009-11-05 Laurent Declercq
	- DISTS:
		* Fixed openSUSE runlevels

2009-11-04 Christian Hernmarck
	- CONFIG:
		* Fixed #2060: increase fastcgi-timeout for user-domains

2009-11-01 Marc Pujol
	- CONFIGS:
		* Fixed #2052: SPF registry error

2009-10-23 Laurent Declercq
	- GUI:
		* Fixed #2050: Unable to change interface (Admin to reseller) since the client IP address is verified

2009-10-15 Benedikt Heintel
	- GUI:
		* Added ipaddr check to prevent session hijacking
	- ENGINE:
		* Fixed #2044: ispcp-dsk-quota message (Use of uninitialized value in addition (+))
	- LANGUAGES:
		* Updated Russian

2009-10-22 Marc Pujol
	- ENGINE:
		* Fixed #2046: ispcpphptemp.sh script fails to read per-domain session.gc_maxlifetime directives

2009-10-20 Christian Hernmarck
	- ENGINE:
		* Fixed #2021: Error in backup

2009-10-17 Benedikt Heintel
	- ENGINE:
		* Fixed #2033: ispcp-dsk-quota message
	- GUI:
		* Fixed #2029: Ispcp debugger doesn't work when there are adresses forward + normal at the same time

2009-10-16 Benedikt Heintel
	- TOOLS:
		* Fixed #2031: Updated phpMyAdmin to version 3.2.2.1

2009-10-16 Laurent Declercq
	- GUI:
		* Fixed #2035: Review Domain name syntax ( 'a.de' is not allowed - but denic soon allows it )

2009-10-15 Benedikt Heintel
	- LANGUAGES:
		* Updated Catalan
		* Updated Polish

2009-10-11 Benedikt Heintel
	- LANGUAGES:
		* Updated Japanese
		* Updated German (Germany)

2009-10-06 Laurent Declercq
	- CONFIGS:
		* Fixed: Pma - impossible indirect connections with suhosin

2009-10-05 Laurent Declercq
	- TOOLS:
		* Fixed #2014: Error when you open pma via link from the customer interface

2009-10-05 Benedikt Heintel
	- LANGUAGES:
		* Updated Japanese
		* Updated Spanish (Spain)

2009-09-30 Daniel Andreca
	- LANGUAGES:
		* Updated Finnish
	- CONFIGS:
		* Updated database structure

2009-09-30 Laurent Declercq
	- TOOLS:
		* Fixed some typo errors in webmail/src/login.php (Thx to Henriks)

2009-09-29 Daniel Andreca
	- ENGINE:
		* Fixed #2011: Daily quota script generates errors (missing db in /var/lib/mysql)
	- LANGUAGES:
		* Updated Danish

2009-09-29 Laurent Declercq
	- CONFIG:
		* Fixed #2002: openSUSE 11.1 - Unable to add mail user
		* Fixed SASL Authentication failed (openSUSE):
			- Added smtpd.conf configuration file for postfix/sasl
			- Added new variables related to MTA/SASL in /etc/ispcp/ispcp.conf (openSUSE)
	- DISTS:
		* Fixed postfix warning: "not owned by root: /var/spool/postfix" (openSUSE)
		* Fixed imapd warning related to famd (See http://www.courier-mta.org/FAQ.html#fam) (openSUSE)
		* Fixed authdaemond warning related to missing modules: "file not found" (openSUSE)
	- DOCS:
		* Updated docs/OpenSuse/install file
		* Removed support for older versions (only current stable version is supported) (openSUSE)

2009-09-28 Daniel Andreca
	- LANGUAGES:
		* Fixed small typo in es_ES.po

2009-09-27 Daniel Andreca
	- GUI:
		* Fixed #1974: Reseller properties cannot be edited after working with his domains
	- ENGINE:
		* Fixed #2009: Backups do not work

2009-09-27 Christian Hernmarck
	- ENGINE:
		* Fixed #2008: Alias + Subdomain + SubAlias: not all placeholders filled

2009-09-25 Christian Hernmarck
	- GUI:
		* Fixed Bug: error in counting subdom-aliases

2009-09-25 Blondak <blondak@neser.cz>
	- GUI:
		* Fixed #2007: Manual DNS entry should not work when no subdomains
		* Disallow add manual DNS entry for domain alias on "ordered" state

2009-09-24 Benedikt Heintel
	- GUI:
		* Fixed #2006: Delete manual DNS entry on domain aliases

2009-09-24 Laurent Declercq
	- TOOLS:
		* Integrating new theme for squirrelmail (Thank to Henriks)

2009-09-23 Benedikt Heintel
	- GUI:
		* Fixed #2001: subdomain: hostname length need >= 2 chars
		* Fixed #2004: PHP Error multilanguage.php on line 54
		* Fixed #1979: Domain Alias Redirect
		* Function documentation and small fixes

2009-09-23 Laurent Declercq
	- GUI:
		* Small fixes (cleanup regexp in input-checks.php)

2009-09-23 Daniel Andreca
	- ENGINE:
		* Fixed #1947: ispcp-uninstall don't remove complete ispCp

2009-09-22 Laurent Declercq
	- GUI:
		* Fixed #1989: Failed database updates are silently ignored
		* Fixed #2000: Wrong default value for 'USER_INITAL_LANG' configuration variable
			- Added a new db databaseUpdate (25) to fix the 'user_gui_props.lang' value ('lang_EnglishBritain' instead of 'lang_English')
		* Small fixes
		* Uninitialized variable ($backup) in "client/hosting_plan_update.php"

2009-09-21 Laurent Declercq
	- DOCS:
		* Fixed #1997: Removed "perl-HTML-Entities" in OpenSuSE packages lists because the module "HTML::Entities" is
		  provided by the package perl-HTML-Parser. The package perl-HTML-Entities in itself does not exist.

2009-09-20 Laurent Declercq
	- GUI:
		* Fixed #1985: Several problems with the fixes related to #1971 and #1980 ( Introduced in r1986 )
			- Moved db criticalUpdate 4 && 5 to db databaseUpdate (because the criticalUpdate is performed before)
			- Added databaseUpdate 24 for the following database fixes:
				- Added fix for possible missing of backup property in "hosting_plan.props"
				- Added fix for possible inversion between backup and dns properties in "hosting_plan.props"
				- Removed the last semicolon in all "hosting_plans.props" (to prevent wrong results with count() function)
				- Added fix for possible inversion between the values of "domain.allowbackup" and "domain.domain_dns"
				- Added fix for possible unstripped values ( _yes_|_no_ instead of yes|no ) in "domain.domain_dns"
				- Added fix for possible missing value in "domain.allowbackup"
				- Changed the naming convention for option 'domain' in "domain.allowbackup" ( "domain" to "dmn" )
			- Changed order of "backup" and "dns" variables in all scripts related to hosting plans (admin/reseller)
			- Added missing variable related to backup hosting plan property in "admin/hosting_plan_add.php"
			- Removed the last semicolon in all hosting plan properties related variables (to prevent wrong results with count() function)
		* Cleaning all scripts related to hosting plans (admin/reseller/client) ( code indentation )
		* Documented "criticalUpdate" and "ispcpUpdate" classes

2009-09-19 Benedikt Heintel
	- GUI:
		* Fixed #1693: Internationalisiation
	- LANGUAGES:
		* Updated all language files

2009-09-14 Benedikt Heintel
	- GUI:
		* Fixed #1983: Show name on removing user
	⁻ TOOLS:
		* Fixed #1981: Updated phpMyAdmin to version 3.2.2

2009-09-11 Andreca Daniel
	- ENGINE:
		* Fixed #1984: Adding subdomain causes apache restart - not reload

2009-09-10 Andreca Daniel
	- DOCS:
		* Missing dependince
	- GUI:
		* Fixed #1979: Domain Alias Redirect

2009-09-09 Andreca Daniel
	- ENGINE:
		* Fixed #1979: Domain Alias Redirect

2009-09-09 Laurent Declercq
	- GUI:
		* Fixed #1971: DNS Entry in Hostingplan not overtaken
		* Fixed #1980: Per domain backup settings as part of Hosting Plan
	- ENGINE:
		* Fixed #1980: Per domain backup settings as part of Hosting Plan
	- DATABASE:
		* Changed named convention for domain backup field (related to #1980)

2009-09-08 Laurent Declercq
	- CONFIGS:
		* Fixed #1969: The 6th field of a system cron file must be the name of the user that the command will be executed

2009-09-07 Andreca Daniel
	- TOOLS:
		* Fixed #1948: Filemanager Config is wrong / ispCP pic is missing

2009-09-06 Laurent Declercq
	- ENGINE:
		* Fixed #1976: Deleting a user account by going properly

2009-09-06 Andreca Daniel
	- LANGUAGES:
		* Updated Catalan
		* Updated Danish

2009-09-05 Andreca Daniel
	- GUI:
		* Fixed #1975: Error update last version trunk 05/09
		* Fixed #1974: Reseller properties cannot be edited after working with his domains
	- LANGUAGES:
		* Updated Japanese

2009-09-04 Laurent Declercq
	- DOCS:
		* Updated OpenSuSE INSTALL file
		* Added new packages list file for OpenSuSE 11.1
		* Added repositories install script for OpenSuSE 11.1
		* Removed SuSE ( SLE ) documentation
	- DISTS:
		* Removed SuSE ( SLE ) support
		* Updated ( OpenSuSE ):
			- Added support for OpenSuse 11.1
			- Added postinst script for specific install/update tasks
			- Added Policyd-Weight and Postgrey packages
			- Fixed small error during Make process ( cannot overwrite non-directory... )
			- Fixed #1961: Debian and OpenSuSE provide both programs a2enmod/a2dismod but the implementation differs
			- Fixed #1961: Conflict between FastCGI modules conffiles
			- Fixed Postfix: unknown smtps service in master.cf
			- Fixed Postfix: wrong ispcp-arpl-msgr path in master.cf
			- Changed Postfix: configuration to run unchrooted (I'll set to run in a chroot jail later)
			- Fixed suexec wrapper: owner/group and permissions
			- Removed apache2-mod_cband for 11.1 ( See OpenSuse INSTALL file for more information )
			- Disabled OpenSuSE Firewall ( ispCP provides its own )
			- Fixed #1970: Domain error at adding user
	- SETUP:
		* Fixed #1961: Debian and OpenSuSE provide both programs a2enmod/a2dismod but the implementation differs
	- CONFIGS:
		* Fixed Missing EOL in several files

2009-09-03 Laurent Declercq
	- DOCS:
		* Fixed #1972: small spelling error

2009-09-01 Laurent Declercq
	- DOCS:
		* Update for OpenSuSE 11.1

2009-08-31 Andreca Daniel
	- LANGUAGES:
		* Updated Turkish

2009-08-31 Malte Geierhos
	- ENGINE:
		* AGAIN fixing slow setup due to not using pseudo-random

2009-08-30 Andreca Daniel
	- ENGINE:
		* Update for ispcp-update
	- GUI:
		* Fixed #1959: Bad characters in changeset r1953
	- LANGUAGES:
		* Updated languages
	- CONFIGS:
		* Fixed #1969: SQL error

2009-08-30 Marc Pujol
	- ENGINE:
		* Fixed a race condition bug in the locking code
		* Improved speed of set-engine-permissions
	- GUI:
		* Fixed #1954: GUI/Frontend locking issues

2009-08-28 Andreca Daniel
	- ENGINE:
		* Fixed #1958: Gui Permissions Problem

2009-08-28 Benedikt Heintel
	- TOOLS:
		* Fixed #1921: phpMyAdmin Error (Only Displayed)

2009-08-27 Malte Geierhos
	- CONFIGS:
		* Small Change for Fedora

2009-08-27 Benedikt Heintel
	- DISTS:
		* Fixed #1952: Small patch for opensuse
	- DOCS:
		* Updates all docs

2009-08-27 Andreca Daniel
	- CONFIGS:
		* Update support for Debian Squeeze
	- ENGINE:
		* Update for ispcp-update

2009-08-23 Benedikt Heintel
	- DOCS:
		* Fixed #1936: Remove Support for older Distribution Versions

2009-08-21 Andreca Daniel
	- GUI:
		* Added compatibility for php V5.3
	- TOOLS
		* Fixed #1935: Syntax-Error in /etc/init.d/ispcp_network on Ubuntu (thanks lucasgirod)

2009-08-21 Benedikt Heintel
	- RELEASE ispCP ω Omega 1.0.2
	- TOOLS:
		* Updated SquirrelMail to version 1.4.20RC2
		* Updated Net2FTP version 0.98 to build 45
		* Added new "modern" skin for Net2FTP
		* Added new "mobil" skin for Net2FTP
		* Added new "modern" skin for PHPmyAdmin

2009-08-18 Benedikt Heintel
	- RELEASE ispCP ω Omega 1.0.1 (revoked)

2009-08-18 Andreca Daniel
	- GUI:
		* Fixed #1931: Error when adding/deleting Domain/FTP etc

2009-08-17 Benedikt Heintel
	- GUI:
		* Chagend recalc_reseller_c_props with Thomas Partsch's version
	- TOOLS:
		* Updated SquirrelMail to version 1.4.20RC1

2009-08-14 Malte Geierhos
	- SETUP:
		* Fixed various Bugs preventing RPM Builds ( together with George Machitidze)

2009-08-12 Sebastian Sellmeier
	- GUI:
		* Fixed #1922: Creating User with Domain expire 'never' does not work

2009-08-12 Jochen Manz
	- GUI:
		* Fixed #1881: Webmail button is not disabled when domain has mail disabled

2009-08-11 Thomas Wacker
	- GUI:
		* Fixed #1918: Can't delete an Admin- or Reselleraccount

2009-08-11 Andreca Daniel
	- TOOLS:
		* Fixed #1920 Error while installing snapshot 08/11/2009
		* Fixed #1919 Error in webmail

2009-08-09 Benedikt Heintel
	- ENGINE:
		* Added #1889: missing change
		* Changed messager to messenger

2009-08-09 Thomas Wacker
	- CONFIGS:
		* Fixed #1889: Fix fcgi 500 server errors

2009-08-08 Andreca Daniel
	- TOOLS:
		* Fixed #1916: class.HTMLPurifier_AttrDef_HTML_Class.php missing
	- CONFIGS:
		* Debian Squeeze need dash compatibility

2009-08-08 Benedikt Heintel
	- DEAMON:
		* Changed Layout of ispCP Network starter
	- TOOLS:
		* Updated HTMLPurifier to version 4.0.0
		* Updated Squirrelmail to version 1.4.19
		* Updated NET_DNS to version 1.16

2009-08-05 Thomas Wacker
	- GUI:
		* Fixed #1856: DOM 2 style sheets for dns entries

2009-08-04 Benedikt Heintel
	- CONFIGS:
		* Fixed #1877: Sending 2 Mails to the Forwarding List.
	- ENGINE:
		* Fixed #1861: DNS zone's records
	- GUI:
		* Fixed #1913: Error in your SQL syntax -> /gui/client/sql_user_add.php
		* Fixed #1914: No translation in reseller/gui/domain_edit.php

2009-07-30 Laurent Declercq
	- CONFIGS:
		* Fixed #1725: /var/log/rkhunter.log not readable

2009-07-29 Laurent Declercq
	- CONFIGS:
		* Fixed AuthOrder: "warning: module 'mod_sql_mysql.c' has no auth handlers"
	- GUI:
		* admin/reseller_statistics.tpl - repositioning of the message

2009-07-28 Laurent Declercq
	- CONFIGS:
		* Fixed #1906: Fatal: AuthOrder: AuthOrder has already been configured

2009-07-26 Laurent Declercq
	- SETUP:
		* Fixed #1908: ask_vhost subroutine - gethostbyaddr() will always fails

2009-07-23 Laurent Declercq
	- DOCS:
		* Updated Debian INSTALL
	- DAEMON:
		* Fixed warning: "ISO C90 forbids mixed declarations and code" in helo_syntax.c

2009-07-12 Thomas Wacker
	- GUI:
		* Fixed #1505: When downgrading account, give error to user if account is less than current usage

2009-07-10 Malte Geierhos
	- ENGINE:
		* Imported DNS-TimestampFix (thx to "Blondak")
	- GUI:
		* Fix for MANUAL DNS Lines (thx to "Blondak")

2009-07-07 Jochen Manz
	- ENGINE:
		* Fixed #1880: Update ISPCP failed

2009-07-05 Thomas Wacker
	- GUI:
		* Fixed #1500: Subdomain you are trying to remove has ftp & mail alias accounts
		* Added improved domain deletion

2009-07-04 Thomas Wacker
	- TOOLS:
		* Fixed #1878: Updated phpMyAdmin to version 3.2.0.1
	- GUI:
		* Added missing information in order e-mail settings

2009-07-02 Thomas Wacker
	- GUI:
		* Fixed #1860: Patch for domain expire date

2009-06-28 Thomas Wacker
	- GUI:
		* Fixed #1684: Orderpanel needs coverage

2009-06-21 Thomas Wacker
	- CONFIGS:
		* Fixed #1663: controlpanel redirect

2009-06-21 Thomas Wacker
	- GUI:
		* Fixed #1811: Problem with translation string

2009-06-16 Benedikt Heintel
	- TOOLS:
		* Fixed #1869: Updated phpMyAdmin to version 3.2.0

2009-06-15 Thomas Wacker
	- GUI:
		* Fixed #1868: Database update fails

2009-06-13 Thomas Wacker
	- GUI:
		* Added backtrace e-mail to admin in case of SQL error

2009-06-12 Thomas Wacker
	- GUI:
		* Fixed #1764: Problems in admin/reseller_edit.php

2009-06-12 Benedikt Heintel
	- DOCS:
		* Updated Debian INSTALL
		* Updated Ubuntu INSTALL
	- GUI:
		* Fixed #1854: Lost password page reword

2009-06-10 Benedikt Heintel
	- LANGUAGES:
		* Added Azerbaijani
		* Updated Japanese
		* Updated all .po files

2009-06-09 Thomas Wacker
	- GUI:
		* Fixed #1848: Suexecuser on Domain.ltd

2009-05-22 Daniel Andreca
	- GUI:
		* Fixed #1847: Manual DNS support us missing in user_add2.php

2009-05-22 Benedikt Heintel
	- DOCS:
		* Updated INSTALL files
	- ENGINE:
		* Added possible fix for autoresponder with amavis enabled
	- TOOLS:
		* Updated Squirrelmail to version 1.4.19
		* Fixed #1852: Squirrelmail page header modifications missing
		* Fixed #1853: Webmail Error r1793

2009-05-19 Benedikt Heintel
	- CONFIGS:
		* Fixed #1852: Add "AuthOrder" to the proftpd.conf
	- TOOLS:
		* Fixed #1838: Updated Squirrelmail to version 1.4.18
		* Fixed #1850: Updated phpMyAdmin to version 3.1.5

2009-05-15 Daniel Andreca
	- GUI:
		* Fixed #1839: Part of DNS JS delete message has undefined var in client/domains_manage.php
		* Fixed #1840: Variable {ID} not parsed in client/dns_add.php anytime

2009-05-14 Malte Geierhos
	- ENGINE:
		* Fixed #1843: Missing Alias for Awstats static icons
		* Fixed #1844: outdated Centos Packages (thanks to Laurence Alfred Barlow)

2009-05-13 Benedikt Heintel
	- GUI:
		* Fixed #1776: translate foreign language comments
		* Fixed #1812: order e-mail misses link url to admin panel

2009-05-13 Malte Geierhos
	- ENGINE:
		* Fixed #1841: (wrong package name in centos packagelist)
		* Fixed #1842: BASE_SERVER_VHOST_PREFIX missing in dmn_entry.tpl

2009-05-12 Daniel Andreca
	- GUI:
		* Fixed #1837: admin/ip_manage.php error

2009-05-03 Daniel Andreca
	- CONFIGS:
		* Repaired support for Ubuntu
	- GUI:
		* Improve ip management
		* Fixed #1826: Alias Subdomains aren't deleted from DB
		* Fixed #1820: Email forward validation missing

2009-05-07 Thomas Häber
	- LANGUAGES:
		* added (missing) translation strings
		* fixed translations for e-mails with {BASE_SERVER_VHOST_PREFIX}
	- GUI:
		* code cleanup (some refactoring, coding style ...)
		* added hint about {BASE_SERVER_VHOST_PREFIX} in table header
		* added Zend as external repository into include library of ispCP GUI

2009-05-07 Benedikt Heintel
	- LANGUAGES:
		* Upated: Catalan
		* Update: Portugese (Brazil)

2009-05-03 Daniel Andreca
	- ENGINE:
		* Added Feature: DNS management support. - thanks to Blondak
		* Fixed #1814: r1725 raises regression
		* One more fix to ticket #1499: Where am i?
	- GUI:
		* Fixed Double encoding in logs

2009-05-02 Daniel Andreca
	- ENGINE:
		* Added Feature: Virtual network cards can be added with addon ip from gui
	- GUI:
		* Fixed #1810: bug in admin/server_status.php

2009-04-29 Thomas Häber
	- GUI:
		* Added Feature: Show cpu cores in admin system tools - thanks to qisback
		* Fixed #1721: e-Mail from Supportsystem has problems with special chars. - thanks to Thomas Wacker
		* Fixed #1689: Support ticket priority in email - big thanks to Thomas Wacker

2009-04-27 Christian Hernmarck
	- GUI:
		* Fixed #1499: "where am I?" - highlighting the <tr> line under mouse...

2009-04-27 Benedikt Heintel
	- DISTS:
		* Updated: (Ubuntu) Added support for Ubuntu 9.04 Jaunty Jackalope

2009-04-27 Christian Hernmarck
	- CONFIGS:
		* Fixed #1806: Typo/Error in: configs/debian/database/database.sql
		* Added: SMPT-SSL in the db-update script...

2009-04-26 Benedikt Heintel
	- DISTS:
		* Fixed #1778: (FreeBSD) Add FreeBSD Patch

2009-04-25 Benedikt Heintel
	- TOOLS:
		* Update phpMyAdmin to version 3.1.4

2009-04-24 Jochen Manz
	- GUI:
		* missing db updates for per-domain backup #2

2009-04-24 Malte Geierhos
	- GUI:
		* Fixed #1803 (wrong link) -> disabled the function
		* Fixed Image_URL always wrong in Filemanager

2009-04-23 Malte Geierhos
	- ENGINE:
		* Added FISA4 backup per domain switch.
	- GUI:
		* Added FISA4 backup per domain switch
		* Fixed #1794 (smtps - missing in serverstatus)

2009-04-23 Thomas Häber
	- THEMES:
		* Fixed problem in JavaScript confirmation in client's ticket system, thanks to Thomas Wacker

2009-04-22 Malte Geierhos
	- ENGINE:
		* Fixed #1777 (invalid Permissions after Backup Restore)

2009-04-22 Andreca Daniel
	- CONFIGS:
		* Add support for Debian Squeeze

2009-04-21 Benedikt Heintel
	- CONFIGS:
		* Fixed #1792: Debian Version-Check need an Update for 5.0.1
	- LANGUAGES:
		* Fixed #1779: Catalan translation update

2009-04-21 Malte Geierhos
	- TOOLS:
		* Fixed #1789: update phpMyAdmin to 3.1.3.2
		* Fixed #1780: reenabled omega style in filemanager

2009-04-20 Malte Geierhos
	- CONFIG FILES:
		* Fixed #1793: Optimize the fcgid Config
	- ENGINE:
		* Added specfile for rpmbuild thanks to George Machitidze
		* Fixed #1752: Adding of domain aliases broken in r1584
		* Fixed #1775 (changed regex to match imap.log for dovecot as well -> thx Bene)
	- GUI:
		* Fixed #1618 (added vhost prefix to allow setting either http:// or https:// )
		* Fixed #1688 & #1691 Thanks to Andrew Clarke

2009-04-20 Thomas Häber
	- LANGUAGES:
		* Fixed #1796: deutsch / englisch BUG in the Stable 1.0
	- THEMES:
		* Partially fix for Ticket #1787: Broken layout in IE because of doctype definition

2009-04-19 Thomas Häber
	- GUI:
		* Fixed word wrap problem with long descriptions, which results in hugh webpage widths
		* Fixed syntax bug in admin/hosting_plan_edit.php, thanks to tomdooley

2009-04-16 Thomas Häber
	- GUI:
		* Fixed encoding (html replace) problem in mail of client/hosting_plan_update.php
	- LANGUAGES:
		* Fixed pathes in translation tool makemsgs
		* updated po files

2009-04-14 Thomas Häber
	- GUI:
		* added and improved highlighting expressions for admin log
		* Fixed bug in client/hosting_plan_update.php (introduced with r1555)
		* Fixed #1761: Hosting plan description (to short field description in SQL table hosting_plan)

2009-04-12 Thomas Häber
	- GUI:
		* added GUI settings to enable/disable login from external source/website seperated for admin/reseller/client
		* added missing translation string for "Count default E-Mail addresses"

2009-04-11 Thomas Häber
	- GUI:
		* Fixed #1788: captcha fontfile not found (with new implemented font loading and LGPL fonts)
		* added field revision(-date) for translations in admin panel for administrator
		* added possibility to translate language names (+ german translations)
		* added missing translation string "Language was removed!"

2009-04-09 Thomas Häber
	- GUI:
		* Fixed #1783: js-errors
		* code cleanup (coding style, whitespaces ...)
		* reverted r1557 (which was a part revert of r1550) with modifications
		* a lot of HTML updates for more valid (X)HTML
		* fixed wrong HTML size of some icons
		* hardened input-checks.php::clean_html()
		* removed svn property "debian" from root folder

2009-04-03 Benedikt Heintel
	- GUI:
		* Fixed #918: Mail Management UI improvement

2009-03-29 Thomas Häber
	- LANGUAGES:
		* removed unused JavaScript function checkForm()
		* typo: can not -> cannot

2009-03-28 Thomas Häber
	- THEMES:
		* some refactoring of the JavaScript code (better documentation, replace use of eval, delete unused code/functions, merge use of functions, optimized loops ...)
	- GUI:
		* translated german php variables to english
		* optimized loops in GUI PHP code (especially the for loops)

2009-03-26 Thomas Häber
	- GUI:
		* Fixed #1745: Trim hostingplan description on overview page
	- ENGINE:
		* Fixed #1774: Missing secure Ports in ispcp-vrl-traff
		* Fixed #1770: Wrong Port in ispcp-srv-traff

2009-03-25 Thomas Häber
	- GUI:
		* Fixed #1667: It should be possible to (de)activate the log-comment on logon/password ispcp gui footer.
		* Fixed #1767: Incorrect table name 'tickets WHERE ' (regression in SQL code)
		* Fixed #1769: Unknown column ' bytes_in_avail' in 'field list' (regression in SQL code)
		* Fixed #1768: "Back" Button on Domaindetails has no function

2009-03-24 Thomas Häber
	- GUI:
		* Fixed #1762: MySQL Syntax Error (regression)
		* Fixed #1763: Wrong Harddisk Usage

2009-03-24 Benedikt Heintel
	- ENGINE:
		* Fixed #1627: Accented characters in UTF8 encoding Autoreplay message - ispcp-arpl
	- GUI:
		* Fixed #678: deleting a mysql database also deletes the user without askint to.
		* Fixed #1762: MySQL Syntax Error

2009-03-23 Jochen Manz
	- ENGINE
		* Added Nathariels ispcp-vrl-traff improvements

2009-03-23 Benedikt Heintel
	- GUI:
		* Added new Favicon
	- TOOLS:
		* Fixed #1728: update net2ftp to version 0.97

2009-03-22 Thomas Häber
	- GUI:
		* Fixed #1758: domain_details.php error.

2009-03-18 Thomas Häber
	- ENGINE:
		* Fixed #1668: Add the LZMA compression to the possible backup zipping algorithms (currently only tested with debian lenny)

2009-03-18 Benedikt Heintel
	- ENGINE:
		* Fixed #1726: Removing the logs folder from the disk space monitoring
		* Fixed #1747: awstats new version (Updated AWStats to version 6.9)
 	- DISTS:
		* Fixed #1738 (FreeBSD): Add FreeBSD patch

2009-03-16 Thomas Häber
	- GUI:
		* optimization: prevent 2nd gzip compression of GUI files

2009-03-11 Daniel Andreca
	- ENGINE:
		* Fixed #1729: Backup restore problem

2009-03-09 Daniel Andreca
	- GUI:
		* User cannot delete database

2009-03-06 Thomas Häber
	- Backend:
		* Fixed #1724: German to English language description

2009-03-05 Thomas Häber
	- GUI:
		* fixed HTML in ftp_choose_dir.tpl

2009-03-05 Daniel Andreca
	- GUI:
		* Fixed #1721: e-Mail from Supportsystem has problems with special chars
		* Fixed #1703: Databeseupdate r1555 don't work correct
	- DISTS:
		* Fixed #1714: Correct FreeBSD FastCGI/fcgid config

2009-03-04 Daniel Andreca
	- GUI:
		* Gender not displayed for reseller on order display

2009-03-04 Thomas Häber
	- GUI:
		* Fixed #1719: Error on hosting_plan_edit.php
	- Tools
		* Fixed #1718: tiny CSS bug in omega pma theme

2009-03-03 Benedikt Heintel
	- DISTS:
		* Fixed #1704 (FreeBSD): Error in FreeBSD Proftpd Config

2009-03-03 Thomas Häber
	- GUI:
		* fixed some invalid (hardcoded) HTML
		* code cleanup, typos
		* Fixed #1711: Login page looks wrong
		* fixed decoding problem in order mails of order panel

2009-03-02 Benedikt Heintel
	- GUI:
		* Fixed #1702: update Net_IDNA and separate it from internal source code (updated to v0.6.2)

2009-03-02 Daniel Andreca
	- GUI:
		* Restore deleted files

2009-03-01 Daniel Andreca
	- TOOLS:
		* Fixed #1620: Request for a new field in "Personal Data": State/Province

2009-03-01 Benedikt Heintel
		* Updated Copyright in all files (commit follow as other changes are made in this files)
		* activated $Id$ for all files (commit follow as other changes are made in this files)

2009-03-01 Thomas Häber
	- TEMPLATES
		* Removed W3C Logos/Links for valid HTML/CSS from errordocs, they aren't useful here -> less traffic & requests
		* Updated stable template (part 2: hosting plan sites)
		* removed unused font "Cocktails", furthermore there is a unexplained copyright status, which may conflict with existing licenses (GPL)

2009-02-28 Daniel Andreca
	- TOOLS:
		* Fixed #1699: Update phpMyAdmin to version 3.1.3

2009-02-28 Thomas Häber
	- LANGUAGES:
		* Fixed some text strings + german translations
	- TEMPLATES:
		* Updated stable template (part 1: login sites)
	- GUI:
		* typos/coding style (orderpanel, README ...)

2009-02-25 Benedikt Heintel
	- DISTROS:
		* Fixed #1697: FreeBSD Patch<|MERGE_RESOLUTION|>--- conflicted
+++ resolved
@@ -39,14 +39,8 @@
 		* Added Lithurnian
 
 2009-12-15 Laurent Declercq
-<<<<<<< HEAD
-	- DISTS:
-		* Updated: Ubuntu INSTALL
-=======
 	- DOCS:
 		* Updated Ubuntu INSTALL
-		* Updated: version 1.0.3 to 1.0.4 in all INSTALL files
->>>>>>> f68e049d
 
 2009-12-14 Benedikt Heintel
 	- LANGUAGES:
