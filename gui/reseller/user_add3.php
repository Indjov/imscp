--- conflicted
+++ resolved
@@ -252,11 +252,7 @@
 	global $city, $state, $country, $street_one;
 	global $street_two, $mail, $phone;
 	global $fax, $inpass, $domain_ip;
-<<<<<<< HEAD
 	global $dns, $backup, $software_allowed;
-=======
-	global $dns, $backup, $neverexpire;
->>>>>>> a8fd14fe
 
 	$sql = iMSCP_Registry::get('Db');
 	$cfg = iMSCP_Registry::get('Config');
