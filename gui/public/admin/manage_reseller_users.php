--- conflicted
+++ resolved
@@ -496,12 +496,7 @@
 
 $tpl->assign(
 	array(
-<<<<<<< HEAD
 		'TR_PAGE_TITLE' => tr('Admin / Users / Customers Assignment'),
-		'THEME_CHARSET' => tr('encoding'),
-=======
-		'TR_PAGE_TITLE' => tr('Admin / Users / Customers assignment'),
->>>>>>> 21440674
 		'ISP_LOGO' => layout_getUserLogo(),
 		'DATATABLE_TRANSLATIONS' => getDataTablesPluginTranslations(),
 		'TR_USER_ASSIGNMENT' => tr('User assignment'),
