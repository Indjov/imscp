--- conflicted
+++ resolved
@@ -66,12 +66,7 @@
 
 $tpl->assign(
 	array(
-<<<<<<< HEAD
 		'TR_PAGE_TITLE' => tr('Admin / Software Management / Reseller Software'),
-		'THEME_CHARSET' => tr('encoding'),
-=======
-		'TR_PAGE_TITLE' => tr('Admin / Software Management / Reseller software'),
->>>>>>> 21440674
 		'ISP_LOGO' => layout_getUserLogo()));
 
 $software_cnt = get_installed_res_software($tpl, $_GET['id']);
