--- conflicted
+++ resolved
@@ -151,12 +151,7 @@
 
 $tpl->assign(
 	array(
-<<<<<<< HEAD
 		'TR_PAGE_TITLE' => tr('Admin / Settings / Server Traffic'),
-		'THEME_CHARSET' => tr('encoding'),
-=======
-		'TR_PAGE_TITLE' => tr('Admin / Settings / Server traffic'),
->>>>>>> 21440674
 		'ISP_LOGO' => layout_getUserLogo(),
 		'TR_SET_SERVER_TRAFFIC_SETTINGS' => tr('Server traffic settings'),
 		'TR_MAX_TRAFFIC' => tr('Max traffic'),
