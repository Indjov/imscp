--- conflicted
+++ resolved
@@ -160,12 +160,7 @@
 
 $tpl->assign(
 	array(
-<<<<<<< HEAD
 		'TR_PAGE_TITLE' => tr('Admin / Statistics / Reseller Statistics / Customer Statistics'),
-		'THEME_CHARSET' => tr('encoding'),
-=======
-		'TR_PAGE_TITLE' => tr('Admin / Statistics / Reseller Statistics / Customer statistics'),
->>>>>>> 21440674
 		'ISP_LOGO' => layout_getUserLogo(),
 		'TR_DOMAIN_NAME' => tr('Domain name'),
 		'TR_TRAFF' => tr('Traffic usage'),
