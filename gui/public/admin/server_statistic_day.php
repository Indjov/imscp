<?php
/**
 * i-MSCP - internet Multi Server Control Panel
 *
 * The contents of this file are subject to the Mozilla Public License
 * Version 1.1 (the "License"); you may not use this file except in
 * compliance with the License. You may obtain a copy of the License at
 * http://www.mozilla.org/MPL/
 *
 * Software distributed under the License is distributed on an "AS IS"
 * basis, WITHOUT WARRANTY OF ANY KIND, either express or implied. See the
 * License for the specific language governing rights and limitations
 * under the License.
 *
 * The Original Code is "VHCS - Virtual Hosting Control System".
 *
 * The Initial Developer of the Original Code is moleSoftware GmbH.
 * Portions created by Initial Developer are Copyright (C) 2001-2006
 * by moleSoftware GmbH. All Rights Reserved.
 *
 * Portions created by the ispCP Team are Copyright (C) 2006-2010 by
 * isp Control Panel. All Rights Reserved.
 *
 * Portions created by the i-MSCP Team are Copyright (C) 2010-2013 by
 * i-MSCP - internet Multi Server Control Panel. All Rights Reserved.
 *
 * @category	i-MSCP
 * @package		iMSCP_Core
 * @subpackage	Admin
 * @copyright	2001-2006 by moleSoftware GmbH
 * @copyright	2006-2010 by ispCP | http://isp-control.net
 * @copyright	2010-2013 by i-MSCP | http://i-mscp.net
 * @author		ispCP Team
 * @author		i-MSCP Team
 * @link		http://i-mscp.net
 */

/******************************************************************************
 * Script functions
 */

/**
 * Return server traffic information for the given day.
 *
 * @param iMSCP_pTemplate $tpl
 * @param int $year Year
 * @param int $month Month
 * @param int $day Day
 * @return void
 */
function admin_generatePage($tpl, $year, $month, $day)
{
	$firstHourOfDay = mktime(0, 0, 0, $month, $day, $year);
	$lastHourOfDay = mktime(23, 59, 59, $month, $day, $year);

	$query = "
		SELECT
			`traff_time` `ttime`, `bytes_in` `sbin`, `bytes_out` `sbout`, `bytes_mail_in` `smbin`,
			`bytes_mail_out` `smbout`, `bytes_pop_in` `spbin`, `bytes_pop_out` `spbout`, `bytes_web_in` `swbin`,
			`bytes_web_out` `swbout`
		FROM
			`server_traffic`
		WHERE
			`traff_time` > ? AND `traff_time` < ?
	";
	$stmt = exec_query($query, array($firstHourOfDay, $lastHourOfDay));

	if ($stmt->rowCount()) {
		$all = array_fill(0, 8, 0);

		while (!$stmt->EOF) {
			// Compute other traffic statistics
			$otherIn = $stmt->fields['sbin'] - ($stmt->fields['swbin'] + $stmt->fields['smbin'] + $stmt->fields['spbin']);
			$otherOut = $stmt->fields['sbout'] - ($stmt->fields['swbout'] + $stmt->fields['smbout'] + $stmt->fields['spbout']);

			$tpl->assign(
				array(
					'HOUR' => date('H:i', $stmt->fields['ttime']),
					'WEB_IN' => bytesHuman($stmt->fields['swbin']),
					'WEB_OUT' => bytesHuman($stmt->fields['swbout']),
					'SMTP_IN' => bytesHuman($stmt->fields['smbin']),
					'SMTP_OUT' => bytesHuman($stmt->fields['smbout']),
					'POP_IN' => bytesHuman($stmt->fields['spbin']),
					'POP_OUT' => bytesHuman($stmt->fields['spbout']),
					'OTHER_IN' => bytesHuman($otherIn),
					'OTHER_OUT' => bytesHuman($otherOut),
					'ALL_IN' => bytesHuman($stmt->fields['sbin']),
					'ALL_OUT' => bytesHuman($stmt->fields['sbout']),
					'ALL' => bytesHuman($stmt->fields['sbin'] + $stmt->fields['sbout']),));

			$all[0] = $all[0] + $stmt->fields['swbin'];
			$all[1] = $all[1] + $stmt->fields['swbout'];
			$all[2] = $all[2] + $stmt->fields['smbin'];
			$all[3] = $all[3] + $stmt->fields['smbout'];
			$all[4] = $all[4] + $stmt->fields['spbin'];
			$all[5] = $all[5] + $stmt->fields['spbout'];
			$all[6] = $all[6] + $stmt->fields['sbin'];
			$all[7] = $all[7] + $stmt->fields['sbout'];

			$tpl->parse('HOUR_LIST', '.hour_list');
			$stmt->moveNext();
		}

		$allOtherIn = $all[6] - ($all[0] + $all[2] + $all[4]);
		$allOtherOut = $all[7] - ($all[1] + $all[3] + $all[5]);

		$tpl->assign(
			array(
				'WEB_IN_ALL' => bytesHuman($all[0]),
				'WEB_OUT_ALL' => bytesHuman($all[1]),
				'SMTP_IN_ALL' => bytesHuman($all[2]),
				'SMTP_OUT_ALL' => bytesHuman($all[3]),
				'POP_IN_ALL' => bytesHuman($all[4]),
				'POP_OUT_ALL' => bytesHuman($all[5]),
				'OTHER_IN_ALL' => bytesHuman($allOtherIn),
				'OTHER_OUT_ALL' => bytesHuman($allOtherOut),
				'ALL_IN_ALL' => bytesHuman($all[6]),
				'ALL_OUT_ALL' => bytesHuman($all[7]),
				'ALL_ALL' => bytesHuman($all[6] + $all[7])
			)
		);
	} else {
		set_page_message(tr('No statistics found for the given period. Try another period.'), 'info');
		$tpl->assign('DAY_SERVER_STATISTICS_BLOCK', '');
	}
}

/******************************************************************************
 * Main script
 */

// Include core library
require 'imscp-lib.php';

iMSCP_Events_Manager::getInstance()->dispatch(iMSCP_Events::onAdminScriptStart);

check_login('admin');

/** @var $cfg iMSCP_Config_Handler_File */
$cfg = iMSCP_Registry::get('config');

$tpl = new iMSCP_pTemplate();
$tpl->define_dynamic(
	array(
		'layout' => 'shared/layouts/ui.tpl',
		'page' => 'admin/server_statistic_day.tpl',
		'page_message' => 'layout',
		'day_server_statistics_block' => 'page',
		'hour_list' => 'day_server_statistics_block'
	)
);

if (isset($_GET['month']) && isset($_GET['year']) && isset($_GET['day'])) {
	$year = intval($_GET['year']);
	$month = intval($_GET['month']);
	$day = intval($_GET['day']);
} else {
	showBadRequestErrorPage();
}

$tpl->assign(
	array(
<<<<<<< HEAD
		'TR_PAGE_TITLE' => tr('Admin / Statistics / Server Statistics / Day Statistics'),
		'THEME_CHARSET' => tr('encoding'),
=======
		'TR_PAGE_TITLE' => tr('Admin / Statistics / Server statistics / Day statistics'),
>>>>>>> 21440674
		'ISP_LOGO' => layout_getUserLogo(),
		'TR_MONTH' => tr('Month'),
		'TR_YEAR' => tr('Year'),
		'TR_DAY' => tr('Day'),
		'TR_HOUR' => tr('Hour'),
		'TR_WEB_IN' => tr('Web in'),
		'TR_WEB_OUT' => tr('Web out'),
		'TR_SMTP_IN' => tr('SMTP in'),
		'TR_SMTP_OUT' => tr('SMTP out'),
		'TR_POP_IN' => tr('POP3/IMAP in'),
		'TR_POP_OUT' => tr('POP3/IMAP out'),
		'TR_OTHER_IN' => tr('Other in'),
		'TR_OTHER_OUT' => tr('Other out'),
		'TR_ALL_IN' => tr('All in'),
		'TR_ALL_OUT' => tr('All out'),
		'TR_ALL' => tr('All'),
		'MONTH' => $month,
		'YEAR' => date('Y', mktime(0,0,0,1, $year)),
		'DAY' => $day,
	)
);

generateNavigation($tpl);
admin_generatePage($tpl, $year, $month, $day);
generatePageMessage($tpl);

$tpl->parse('LAYOUT_CONTENT', 'page');

iMSCP_Events_Manager::getInstance()->dispatch(iMSCP_Events::onAdminScriptEnd, array('templateEngine' => $tpl));

$tpl->prnt();

unsetMessages();<|MERGE_RESOLUTION|>--- conflicted
+++ resolved
@@ -160,12 +160,7 @@
 
 $tpl->assign(
 	array(
-<<<<<<< HEAD
 		'TR_PAGE_TITLE' => tr('Admin / Statistics / Server Statistics / Day Statistics'),
-		'THEME_CHARSET' => tr('encoding'),
-=======
-		'TR_PAGE_TITLE' => tr('Admin / Statistics / Server statistics / Day statistics'),
->>>>>>> 21440674
 		'ISP_LOGO' => layout_getUserLogo(),
 		'TR_MONTH' => tr('Month'),
 		'TR_YEAR' => tr('Year'),
