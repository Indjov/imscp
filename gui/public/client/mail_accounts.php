<?php
/**
 * i-MSCP - internet Multi Server Control Panel
 *
 * The contents of this file are subject to the Mozilla Public License
 * Version 1.1 (the "License"); you may not use this file except in
 * compliance with the License. You may obtain a copy of the License at
 * http://www.mozilla.org/MPL/
 *
 * Software distributed under the License is distributed on an "AS IS"
 * basis, WITHOUT WARRANTY OF ANY KIND, either express or implied. See the
 * License for the specific language governing rights and limitations
 * under the License.
 *
 * The Original Code is "VHCS - Virtual Hosting Control System".
 *
 * The Initial Developer of the Original Code is moleSoftware GmbH.
 * Portions created by Initial Developer are Copyright (C) 2001-2006
 * by moleSoftware GmbH. All Rights Reserved.
 *
 * Portions created by the ispCP Team are Copyright (C) 2006-2010 by
 * isp Control Panel. All Rights Reserved.
 *
 * Portions created by the i-MSCP Team are Copyright (C) 2010-2013 by
 * i-MSCP - internet Multi Server Control Panel. All Rights Reserved.
 *
 * @category    i-MSCP
 * @package     iMSCP_Core
 * @subpackage  Client
 * @copyright   2001-2006 by moleSoftware GmbH
 * @copyright   2006-2010 by ispCP | http://isp-control.net
 * @copyright   2010-2013 by i-MSCP | http://i-mscp.net
 * @author      ispCP Team
 * @author      i-MSCP Team
 * @link        http://i-mscp.net
 */

/***********************************************************************************************************************
 * Functions
 */

/**
 * Format bytes in human form
 *
 * @param int $bytes
 * @param int $precision
 * @return string
 */
function formatBytes($bytes, $precision = 0)
{
	$units = array('B', 'KB', 'MB', 'GB', 'TB');

	$bytes = max($bytes, 0);
	$pow = floor(($bytes ? log($bytes) : 0) / log(1024));
	$pow = min($pow, count($units) - 1);

	// Uncomment one of the following alternatives
	$bytes /= pow(1024, $pow);

	return round($bytes, $precision) . ' ' . $units[$pow];
}

/**
 * Generate user mail action
 *
 * @param int $mailId mail id
 * @param string $mailStatus mail status
 * @return array
 */
function _client_generateUserMailAction($mailId, $mailStatus)
{
	/** @var $cfg iMSCP_Config_Handler_File */
	$cfg = iMSCP_Registry::get('config');

	if ($mailStatus == $cfg->ITEM_OK_STATUS) {
		return array(
			tr('Delete'),
			"mail_delete.php?id=$mailId",
			tr('Edit'),
			"mail_edit.php?id=$mailId",
			tr('Quota'),
			"mail_quota.php?id=$mailId");
	} else {
		return array(tr('N/A'), '#', tr('N/A'), '#', tr('N/A'), '#');
	}
}

/**
 * Generate auto-resonder action links
 *
 * @param iMSCP_pTemplate $tpl pTemplate instance
 * @param int $mailId
 * @param string $mailStatus
 * @param int $mailAutoRespond
 * @return void
 */
function _client_generateUserMailAutoRespond($tpl, $mailId, $mailStatus, $mailAutoRespond)
{
	/** @var $cfg iMSCP_Config_Handler_File */
	$cfg = iMSCP_Registry::get('config');

	if ($mailStatus == $cfg->ITEM_OK_STATUS) {
		if ($mailAutoRespond == false) {
			$tpl->assign(
				array(
					'AUTO_RESPOND_DISABLE' => tr('Enable'),
					'AUTO_RESPOND_DISABLE_SCRIPT' =>
					"mail_autoresponder_enable.php?mail_account_id=$mailId",
					'AUTO_RESPOND_EDIT' => tr('N/A'),
					'AUTO_RESPOND_EDIT_SCRIPT' => '#',
					'AUTO_RESPOND_VIS' => 'inline'
				)
			);
		} else {
			$tpl->assign(
				array(
					'AUTO_RESPOND_DISABLE' => tr('Disable'),
					'AUTO_RESPOND_DISABLE_SCRIPT' =>
					"mail_autoresponder_disable.php?mail_account_id=$mailId",
					'AUTO_RESPOND_EDIT' => tr('Edit'),
					'AUTO_RESPOND_EDIT_SCRIPT' =>
					"mail_autoresponder_edit.php?mail_account_id=$mailId",
					'AUTO_RESPOND_VIS' => 'inline'
				)
			);
		}
	} else {
		$tpl->assign(
			array(
				'AUTO_RESPOND_DISABLE' => tr('Please wait for update'),
				'AUTO_RESPOND_DISABLE_SCRIPT' => '#',
				'AUTO_RESPOND_EDIT' => tr('N/A'),
				'AUTO_RESPOND_EDIT_SCRIPT' => '#',
				'AUTO_RESPOND_VIS' => 'inline'
			)
		);
	}
}

/**
 * Generate domain mail list
 *
 * @param iMSCP_pTemplate $tpl reference to pTemplate object
 * @param int $dmnId domain name id
 * @param string $dmnName domain name
 * @return int number of domain mails adresses
 */
function _client_generateDmnMailList($tpl, $dmnId, $dmnName)
{
	/** @var $cfg iMSCP_Config_Handler_File */
	$cfg = iMSCP_Registry::get('config');

	$dmnQuery = "
		SELECT
			`mail_id`, `mail_acc`, `mail_type`, `status`, `mail_auto_respond`,
			CONCAT(LEFT(`mail_forward`, 20), IF( LENGTH(`mail_forward`) > 20, '...', '')) AS `mail_forward`
		FROM
			`mail_users`
		WHERE
			`domain_id` = ?
		AND
			`sub_id` = 0
		AND
			(
				`mail_type` LIKE '%" . MT_NORMAL_MAIL . "%'
			OR
				`mail_type` LIKE '%" . MT_NORMAL_FORWARD . "%'
			)
	";

	if (!isset($_POST['uaction']) || $_POST['uaction'] == 'hide') {
		$dmnQuery .= "
			AND
				`mail_acc` != 'abuse'
			AND
				`mail_acc` != 'postmaster'
			AND
				`mail_acc` != 'webmaster'
		";
	}

	$dmnQuery .= "ORDER BY `mail_acc` ASC, `mail_type` DESC";

	$stmt = exec_query($dmnQuery, $dmnId);

	if (!$stmt->rowCount()) {
		return 0;
	} else {
		while (!$stmt->EOF) {
			list(
				$mailDelete, $mailDeleteScript, $mailEdit, $mailEditScript, $mailQuota, $mailQuotaScript
				) = _client_generateUserMailAction(
				$stmt->fields['mail_id'], $stmt->fields['status']
			);

			$mailAcc = decode_idna($stmt->fields['mail_acc']);
			$showDmnName = decode_idna($dmnName);
			$mailTypes = explode(',', $stmt->fields['mail_type']);
			$mailType = '';
			$isMailbox = 0;

			foreach ($mailTypes as $type) {
				$mailType .= user_trans_mail_type($type);

				if (strpos($type, '_forward') !== false) {
					$mailType .= ': ' . str_replace(array("\r\n", "\n", "\r"), ", ", $stmt->fields['mail_forward']);
				} else {
					$isMailbox = 1;
				}

				$mailType .= '<br />';
			}

			$textQuota = "---";
			$localeinfo = localeconv();

			if ($isMailbox) {
				$complete_email = $mailAcc . '@' . $showDmnName;

				$quota_query = "
					SELECT
						`bytes`, `quota`
				 	FROM
						`mail_users`
					LEFT JOIN
						`quota_dovecot`
					ON
						`mail_users`.`mail_addr` = `quota_dovecot`.`username`
					WHERE
						`mail_addr` = ?
				";

				$stmtQuota = exec_query($quota_query, array($complete_email));
				$userQuotaMax = $stmtQuota->fields['quota'];
				$userQuota = $stmtQuota->fields['bytes'];

				if (is_null($userQuota) || ($userQuota < 0)) {
					$userQuota = 0;
				}

				if ($userQuotaMax == 0) {
					$userQuotaMax = tr('unlimited');
					$userQuotaPercent = "0" . $localeinfo['decimal_point'] . "000";
				} else {
					$userQuotaPercent = number_format(
						(($userQuota / $userQuotaMax) * 100), 3, $localeinfo['decimal_point'], ''
					);
					$userQuotaMax = formatBytes($userQuotaMax);
				}

				$userQuota = formatBytes($userQuota);
				$textQuota = $userQuota . " / " . $userQuotaMax . "<br/>" . $userQuotaPercent . " %";
			}

			$tpl->assign(
				array(
					'MAIL_ACC' => tohtml($mailAcc . '@' . $showDmnName),
					'MAIL_TYPE' => $mailType,
					'MAIL_STATUS' => translate_dmn_status($stmt->fields['status']),
					'MAIL_DELETE' => $mailDelete,
					'MAIL_DELETE_SCRIPT' => $mailDeleteScript,
					'MAIL_EDIT' => $mailEdit,
					'MAIL_EDIT_SCRIPT' => $mailEditScript,
					'MAIL_QUOTA' => $mailQuota,
					'MAIL_QUOTA_SCRIPT' => $mailQuotaScript,
					'MAIL_QUOTA_VALUE' => $textQuota,
					'DEL_ITEM' => $stmt->fields['mail_id'],
					'DISABLED_DEL_ITEM' => ($stmt->fields['status'] != 'ok') ? $cfg->HTML_DISABLED : ''
				)
			);

			_client_generateUserMailAutoRespond(
				$tpl, $stmt->fields['mail_id'], $stmt->fields['status'], $stmt->fields['mail_auto_respond']
			);

			$tpl->parse('MAIL_ITEM', '.mail_item');
			$stmt->moveNext();
		}

		return $stmt->rowCount();
	}
}

/**
 * Generate subdomain mail list
 *
 * @param iMSCP_pTemplate $tpl reference to the template object
 * @param int $dmnId domain name id
 * @param string $dmnName domain name
 * @return int number of subdomain mails addresses
 */
function _client_generateSubMailList($tpl, $dmnId, $dmnName)
{
	/** @var $cfg iMSCP_Config_Handler_File */
	$cfg = iMSCP_Registry::get('config');

	$subQuery = "
		SELECT
			`t1`.`subdomain_id` AS `sub_id`, `t1`.`subdomain_name` AS `sub_name`, `t2`.`mail_id`, `t2`.`mail_acc`,
			`t2`.`mail_type`, `t2`.`status`, t2.`mail_auto_respond`,
			CONCAT( LEFT(`t2`.`mail_forward`, 20), IF(LENGTH(`t2`.`mail_forward`) > 20, '...', '')) AS `mail_forward`
		FROM
			`subdomain` AS `t1`, `mail_users` AS `t2`
		WHERE
			`t1`.`domain_id` = ?
		AND
			`t2`.`domain_id` = ?
		AND
			(
				`t2`.`mail_type` LIKE '%" . MT_SUBDOM_MAIL . "%'
			OR
				`t2`.`mail_type` LIKE '%" . MT_SUBDOM_FORWARD . "%'
			)
		AND
			`t1`.`subdomain_id` = `t2`.`sub_id`
	";

	if (!isset($_POST['uaction']) || $_POST['uaction'] == 'hide') {
		$subQuery .= "
			AND
				`mail_acc` != 'abuse'
			AND
				`mail_acc` != 'postmaster'
			AND
				`mail_acc` != 'webmaster'
		";
	}

	$subQuery .= "ORDER BY t2.`mail_acc` ASC, t2.`mail_type` DESC";
	$stmt = exec_query($subQuery, array($dmnId, $dmnId));

	if (!$stmt->rowCount()) {
		return 0;
	} else {
		while (!$stmt->EOF) {
			list(
				$mailDelete, $mailDeleteScript, $mailEdit, $mailEditScript, $mailQuota, $mailQuotaScript
				) = _client_generateUserMailAction(
				$stmt->fields['mail_id'], $stmt->fields['status']
			);

			$mailAcc = decode_idna($stmt->fields['mail_acc']);
			$showSubName = decode_idna($stmt->fields['sub_name']);
			$showDmnName = decode_idna($dmnName);
			$mailTypes = explode(',', $stmt->fields['mail_type']);
			$mailType = '';

			$isMailbox = 0;

			foreach ($mailTypes as $type) {
				$mailType .= user_trans_mail_type($type);

				if (strpos($type, '_forward') !== false) {
					$mailType .= ': ' . str_replace(array("\r\n", "\n", "\r"), ", ", $stmt->fields['mail_forward']);
				} else {
					$isMailbox = 1;
				}

				$mailType .= '<br />';
			}

			$txtQuota = "---";
			$localeInfo = localeconv();

			if ($isMailbox) {
				$completeEmail = $mailAcc . '@' . $showSubName . '.' . $showDmnName;

				$quota_query = "
					SELECT
						`bytes`, `quota`
				 	FROM
						`mail_users`
					LEFT JOIN
						`quota_dovecot`
					ON
						`mail_users`.`mail_addr` = `quota_dovecot`.`username`
					WHERE
						`mail_addr` = ?
				";

				$stmtQuota = exec_query($quota_query, array($completeEmail));
				$userQuotaMax = $stmtQuota->fields['quota'];
				$userQuota = $stmtQuota->fields['bytes'];

				if (is_null($userQuota) || ($userQuota < 0)) {
					$userQuota = 0;
				}

				if ($userQuotaMax == 0) {
					$userQuotaMax = tr('unlimited');
					$userQuotaPercent = "0" . $localeInfo['decimal_point'] . "000";
				} else {
					$userQuotaPercent = number_format(
						(($userQuota / $userQuotaMax) * 100), 3, $localeInfo['decimal_point'], ''
					);
					$userQuotaMax = formatBytes($userQuotaMax);
				}

				$userQuota = formatBytes($userQuota);
				$txtQuota = $userQuota . " / " . $userQuotaMax . "<br/>" . $userQuotaPercent . " %";
			}

			$tpl->assign(
				array(
					'MAIL_ACC' =>
					tohtml($mailAcc . '@' . $showSubName . '.' . $showDmnName),
					'MAIL_TYPE' => $mailType,
					'MAIL_STATUS' => translate_dmn_status($stmt->fields['status']),
					'MAIL_DELETE' => $mailDelete,
					'MAIL_DELETE_SCRIPT' => $mailDeleteScript,
					'MAIL_EDIT' => $mailEdit,
					'MAIL_EDIT_SCRIPT' => $mailEditScript,
					'MAIL_QUOTA' => $mailQuota,
					'MAIL_QUOTA_SCRIPT' => $mailQuotaScript,
					'MAIL_QUOTA_VALUE' => $txtQuota,
					'DEL_ITEM' => $stmt->fields['mail_id'],
					'DISABLED_DEL_ITEM' => ($stmt->fields['status'] != 'ok') ? $cfg->HTML_DISABLED : ''
				)
			);

			_client_generateUserMailAutoRespond(
				$tpl, $stmt->fields['mail_id'], $stmt->fields['status'], $stmt->fields['mail_auto_respond']
			);

			$tpl->parse('MAIL_ITEM', '.mail_item');
			$stmt->moveNext();
		}

		return $stmt->rowCount();
	}
}

/**
 * Generate subdomain alias mail list
 *
 * @param iMSCP_pTemplate $tpl reference to the pTemplate object
 * @param int $dmnId domain name id
 * @return int number of subdomain alias mails addresses
 */
function _client_generateAlssubMailList($tpl, $dmnId)
{
	/** @var $cfg iMSCP_Config_Handler_File */
	$cfg = iMSCP_Registry::get('config');

	$subQuery = "
		SELECT
			`t1`.`mail_id`, `t1`.`mail_acc`, `t1`.`mail_type`, `t1`.`status`, `t1`.`mail_auto_respond`,
			CONCAT(LEFT(`t1`.`mail_forward`, 20), IF(LENGTH(`t1`.`mail_forward`) > 20, '...', '') ) AS `mail_forward`,
			CONCAT(`t2`.`subdomain_alias_name`, '.', `t3`.`alias_name`) AS `alssub_name`
		FROM
			`mail_users` AS `t1`
		LEFT JOIN
			`subdomain_alias` AS `t2` ON (`t1`.`sub_id` = `t2`.`subdomain_alias_id`)
		LEFT JOIN
			`domain_aliasses` AS `t3` ON (`t2`.`alias_id` = `t3`.`alias_id`)
		WHERE
			`t1`.`domain_id` = ?
		AND
			(
				`t1`.`mail_type` LIKE '%" . MT_ALSSUB_MAIL . "%'
			OR
				`t1`.`mail_type` LIKE '%" . MT_ALSSUB_FORWARD . "%'
			)
	";

	if (!isset($_POST['uaction']) || $_POST['uaction'] == 'hide') {
		$subQuery .= "
			AND
				`mail_acc` != 'abuse'
			AND
				`mail_acc` != 'postmaster'
			AND
				`mail_acc` != 'webmaster'
		";
	}

	$subQuery .= "ORDER BY `t1`.`mail_acc` ASC, `t1`.`mail_type` DESC";
	$stmt = exec_query($subQuery, $dmnId);

	if (!$stmt->rowCount()) {
		return 0;
	} else {
		while (!$stmt->EOF) {
			list(
				$mailDelete, $mailDeleteScript, $mailEdit, $mailEditScript, $mailQuota, $mailQuotaScript
				) = _client_generateUserMailAction(
				$stmt->fields['mail_id'], $stmt->fields['status']
			);

			$mailAcc = decode_idna($stmt->fields['mail_acc']);
			$showAlssubName = decode_idna($stmt->fields['alssub_name']);
			$mailTypes = explode(',', $stmt->fields['mail_type']);
			$mailType = '';
			$isMailbox = 0;

			foreach ($mailTypes as $type) {
				$mailType .= user_trans_mail_type($type);

				if (strpos($type, '_forward') !== false) {
					$mailType .= ': ' . str_replace(array("\r\n", "\n", "\r"), ", ", $stmt->fields['mail_forward']);
				} else {
					$isMailbox = 1;
				}

				$mailType .= '<br />';
			}

			$txtQuota = "---";
			$localeInfo = localeconv();

			if ($isMailbox) {
				$completeMail = $mailAcc . '@' . $showAlssubName;

				$quotaQuery = "
					SELECT
						`bytes`, `quota`
				 	FROM
						`mail_users`
					LEFT JOIN
						`quota_dovecot`
					ON
						`mail_users`.`mail_addr` = `quota_dovecot`.`username`
					WHERE
						`mail_addr` = ?
				";

				$stmtQuota = exec_query($quotaQuery, array($completeMail));
				$userQuotaMax = $stmtQuota->fields['quota'];
				$userQuota = $stmtQuota->fields['bytes'];

				if (is_null($userQuota) || ($userQuota < 0)) {
					$userQuota = 0;
				}

				if ($userQuotaMax == 0) {
					$userQuotaMax = tr('unlimited');
					$userQuotaPercent = "0" . $localeInfo['decimal_point'] . "000";
				} else {
					$userQuotaPercent = number_format(
						(($userQuota / $userQuotaMax) * 100), 3, $localeInfo['decimal_point'], ''
					);
					$userQuotaMax = formatBytes($userQuotaMax);
				}

				$userQuota = formatBytes($userQuota);
				$txtQuota = $userQuota . " / " . $userQuotaMax . "<br/>" . $userQuotaPercent . " %";
			}

			$tpl->assign(
				array(
					'MAIL_ACC' => tohtml($mailAcc . '@' . $showAlssubName),
					'MAIL_TYPE' => $mailType,
					'MAIL_STATUS' => translate_dmn_status($stmt->fields['status']),
					'MAIL_DELETE' => $mailDelete,
					'MAIL_DELETE_SCRIPT' => $mailDeleteScript,
					'MAIL_EDIT' => $mailEdit,
					'MAIL_EDIT_SCRIPT' => $mailEditScript,
					'MAIL_QUOTA' => $mailQuota,
					'MAIL_QUOTA_SCRIPT' => $mailQuotaScript,
					'MAIL_QUOTA_VALUE' => $txtQuota,
					'DEL_ITEM' => $stmt->fields['mail_id'],
					'DISABLED_DEL_ITEM' => ($stmt->fields['status'] != 'ok') ? $cfg->HTML_DISABLED : ''
				)
			);

			_client_generateUserMailAutoRespond(
				$tpl, $stmt->fields['mail_id'], $stmt->fields['status'], $stmt->fields['mail_auto_respond']
			);

			$tpl->parse('MAIL_ITEM', '.mail_item');
			$stmt->moveNext();
		}

		return $stmt->rowCount();
	}
}

/**
 * Generate domain aliases mail list
 *
 * @param iMSCP_pTemplate $tpl reference to pTemplate object
 * @param int $dmnId domain name id;
 * @return int number of domain alias mails addresses
 */
function _client_generateAlsMailList($tpl, $dmnId)
{
	/** @var $cfg iMSCP_Config_Handler_File */
	$cfg = iMSCP_Registry::get('config');

	$alsQuery = "
		SELECT
			`t1`.`alias_id` AS `als_id`, `t1`.`alias_name` AS `als_name`, `t2`.`mail_id`, `t2`.`mail_acc`,
			`t2`.`mail_type`, `t2`.`status`, `t2`.`mail_auto_respond`,
			CONCAT(LEFT(t2.`mail_forward`, 20), IF( LENGTH(t2.`mail_forward`) > 20, '...', '')) AS `mail_forward`
		FROM
			`domain_aliasses` AS `t1`, `mail_users` AS `t2`
		WHERE
			`t1`.`domain_id` = ?
		AND
			`t2`.`domain_id` = ?
		AND
			`t1`.`alias_id` = t2.`sub_id`
		AND
			(
				`t2`.`mail_type` LIKE '%" . MT_ALIAS_MAIL . "%'
			OR
				`t2`.`mail_type` LIKE '%" . MT_ALIAS_FORWARD . "%'
			)
	";

	if (!isset($_POST['uaction']) || $_POST['uaction'] == 'hide') {
		$alsQuery .= "
			AND
				`mail_acc` != 'abuse'
			AND
				`mail_acc` != 'postmaster'
			AND
				`mail_acc` != 'webmaster'
		";
	}

	$alsQuery .= "ORDER BY t2.`mail_acc` ASC, t2.`mail_type` DESC";
	$stmt = exec_query($alsQuery, array($dmnId, $dmnId));

	if (!$stmt->rowCount()) {
		return 0;
	} else {
		while (!$stmt->EOF) {
			list(
				$mailDelete, $mailDeleteScript, $mailEdit, $mailEditScript, $mailQuota, $mailQuotaScript
				) = _client_generateUserMailAction(
				$stmt->fields['mail_id'], $stmt->fields['status']
			);

			$mailAcc = decode_idna($stmt->fields['mail_acc']);
			$showAlsName = decode_idna($stmt->fields['als_name']);
			$mailTypes = explode(',', $stmt->fields['mail_type']);
			$mailType = '';
			$isMailbox = 0;

			foreach ($mailTypes as $type) {
				$mailType .= user_trans_mail_type($type);

				if (strpos($type, '_forward') !== false) {
					$mailType .= ': ' . str_replace(array("\r\n", "\n", "\r"), ", ", $stmt->fields['mail_forward']);
				} else {
					$isMailbox = 1;
				}

				$mailType .= '<br />';
			}

			$txtQuota = "---";
			$localeInfo = localeconv();

			if ($isMailbox) {
				$completeMail = $mailAcc . '@' . $showAlsName;
				$quotaQuery = "
					SELECT
						`bytes`, `quota`
				 	FROM
						`mail_users`
					LEFT JOIN
						`quota_dovecot`
					ON
						`mail_users`.`mail_addr` = `quota_dovecot`.`username`
					WHERE
						`mail_addr` = ?";

				$stmtQuota = exec_query($quotaQuery, array($completeMail));
				$userQuotaMax = $stmtQuota->fields['quota'];
				$userQuota = $stmtQuota->fields['bytes'];

				if (is_null($userQuota) || ($userQuota < 0)) {
					$userQuota = 0;
				}

				if ($userQuotaMax == 0) {
					$userQuotaMax = tr('unlimited');
					$userquotapercent = "0" . $localeInfo['decimal_point'] . "000";
				} else {
					$userquotapercent = number_format((($userQuota / $userQuotaMax) * 100), 3, $localeInfo['decimal_point'], '');
					$userQuotaMax = formatBytes($userQuotaMax);
				}

				$userQuota = formatBytes($userQuota);
				$txtQuota = $userQuota . " / " . $userQuotaMax . "<br/>" . $userquotapercent . " %";
			}

			$tpl->assign(
				array(
					'MAIL_ACC' => tohtml($mailAcc . '@' . $showAlsName),
					'MAIL_TYPE' => $mailType,
					'MAIL_STATUS' => translate_dmn_status($stmt->fields['status']),
					'MAIL_DELETE' => $mailDelete,
					'MAIL_DELETE_SCRIPT' => $mailDeleteScript,
					'MAIL_EDIT' => $mailEdit,
					'MAIL_EDIT_SCRIPT' => $mailEditScript,
					'MAIL_QUOTA' => $mailQuota,
					'MAIL_QUOTA_SCRIPT' => $mailQuotaScript,
					'MAIL_QUOTA_VALUE' => $txtQuota,
					'DEL_ITEM' => $stmt->fields['mail_id'],
					'DISABLED_DEL_ITEM' => ($stmt->fields['status'] != 'ok') ? $cfg->HTML_DISABLED : ''
				)
			);

			_client_generateUserMailAutoRespond(
				$tpl, $stmt->fields['mail_id'], $stmt->fields['status'], $stmt->fields['mail_auto_respond']
			);

			$tpl->parse('MAIL_ITEM', '.mail_item');
			$stmt->moveNext();
		}

		return $stmt->rowCount();
	}
}

/**
 * Must be documented
 *
 * @param iMSCP_pTemplate $tpl Reference to the pTemplate object
 * @param int $userId Customer id
 * @return void
 */
function client_generatePage($tpl, $userId)
{
	if (customerHasFeature('mail')) {
		/** @var $cfg iMSCP_Config_Handler_File */
		$cfg = iMSCP_Registry::get('config');

		$domainProps = get_domain_default_props($userId);
		$dmnId = $domainProps['domain_id'];
		$dmnName = $domainProps['domain_name'];
		$dmnMailAccLimit = $domainProps['domain_mailacc_limit'];

		$dmnMails = _client_generateDmnMailList($tpl, $dmnId, $dmnName);
		$subMails = _client_generateSubMailList($tpl, $dmnId, $dmnName);
		$alssubMails = _client_generateAlssubMailList($tpl, $dmnId);
		$alsMails = _client_generateAlsMailList($tpl, $dmnId);

		// If 'uaction' is set and own value is != 'hide', the total includes
		// the number of email by default
		$countedMails = $totalMails = $dmnMails + $subMails + $alsMails + $alssubMails;
		$defaultMails = _client_countDefaultMails($dmnId);

		if ($cfg->COUNT_DEFAULT_EMAIL_ADDRESSES == 0) {
			if (isset($_POST['uaction']) && $_POST['uaction'] == 'show') {
				$countedMails -= $defaultMails;
			}
		} elseif (!isset($_POST['uaction']) || $_POST['uaction'] == 'hide') {
			$countedMails += $defaultMails;
		}

		if ($totalMails > 0) {
			$tpl->assign(
				array(
					'DMN_TOTAL' => $dmnMails,
					'SUB_TOTAL' => $subMails,
					'ALSSUB_TOTAL' => $subMails,
					'ALS_TOTAL' => $alsMails,
					'TOTAL_MAIL_ACCOUNTS' => $countedMails,
					'ALLOWED_MAIL_ACCOUNTS' => ($dmnMailAccLimit != 0) ? $dmnMailAccLimit : tr('unlimited'),
					'TR_DELETE_MARKED_MAILS' => tr('Delete marked mails')
				)
			);

			$tpl->parse('MARK_ALL_MAILS_TO_DELETE_JQUERY', 'mark_all_mails_to_delete_jquery');
			$tpl->parse('MARK_ALL_MAILS_TO_DELETE', 'mark_all_mails_to_delete');
			$tpl->parse('DELETE_MARKED_MAILS_FORM_HEAD', 'delete_marked_mails_form_head');
			$tpl->parse('DELETE_MARKED_MAILS_FORM_BOTTOM', 'delete_marked_mails_form_bottom');
		} else {
			if (!isset($_POST['uaction']) || $_POST['uaction'] == 'hide') {
				$tpl->assign('TABLE_LIST', '');
			}

			$tpl->assign(
				array(
					'MAIL_ITEM' => '', 'MAILS_TOTAL' => '',
					'DEL_ITEM' => '',
					'MARK_ALL_MAILS_TO_DELETE' => '',
					'TR_DELETE_MARKED_MAILS' => '',
					'DELETE_MARKED_MAILS_FORM_HEAD' => '', 'DELETE_MARKED_MAILS_FORM_BOTTOM' => '',
					'MARK_ALL_MAILS_TO_DELETE_JQUERY' => ''
				)
			);

			set_page_message(tr('Email account list is empty.'), 'info');
		}
	} else {
		$tpl->assign('MAIL_FEATURE', '');
		set_page_message(tr('Mail feature is disabled.'), 'info');
	}
}

/**
 * Count the number of email addresses created by default
 *
 * Return the number of default mail adresses according
 * the state of 'uaction''. If no 'uaction' is set or if the
 * 'uaction' is set to 'hide', 0 will be returned.
 *
 * Note: 'uaction' = user action -> ($_POST['uaction'])
 *
 * For performances reasons, the query is performed only once
 * and the result is cached.
 *
 * @author Laurent declercq <l.declercq@nuxwin.com>
 * @param int $dmnId Domain name id
 * @return int Number of default mails adresses
 */
function _client_countDefaultMails($dmnId)
{
	static $countDefaultMails = null;

	if (null === $countDefaultMails) {
		$query = "
			SELECT
				COUNT(`mail_id`) AS `cnt`
			FROM
				`mail_users`
			WHERE
				`domain_id` = ?
			AND
				(`status` = 'ok' OR `status` = 'toadd')
			AND
				(`mail_acc` = 'abuse' OR `mail_acc` = 'postmaster' OR `mail_acc` = 'webmaster')
		";

		$stmt = exec_query($query, $dmnId);
		$countDefaultMails = $stmt->fields['cnt'];
	}

	return $countDefaultMails;
}

/***********************************************************************************************************************
 * Main
 */

// Include core library
require_once 'imscp-lib.php';

iMSCP_Events_Manager::getInstance()->dispatch(iMSCP_Events::onClientScriptStart);

check_login('user');

if (customerHasMailOrExtMailFeatures()) {

	/** @var $cfg iMSCP_Config_Handler_File */
	$cfg = iMSCP_Registry::get('config');

	$tpl = new iMSCP_pTemplate();
	$tpl->define_dynamic(
		array(
			'layout' => 'shared/layouts/ui.tpl',
			'page' => 'client/mail_accounts.tpl',
			'page_message' => 'layout',
			'mail_feature' => 'page',
			'mark_all_mails_to_delete_jquery' => 'mail_feature',
			'delete_marked_mails_form_head' => 'mail_feature',
			'mark_all_mails_to_delete' => 'mail_feature',
			'mail_item' => 'mail_feature',
			'auto_respond' => 'mail_item',
			'mails_total' => 'mail_feature',
			'delete_marked_mails_form_bottom' => 'mail_feature',
			'default_mails_form' => 'mail_feature'
		)
	);

	$tpl->assign(
		array(
<<<<<<< HEAD
			'TR_PAGE_TITLE' => tr('Client / Email / Overview'),
			'THEME_CHARSET' => tr('encoding'),
=======
			'TR_PAGE_TITLE' => tr('Client / Mail / Overview'),
>>>>>>> 21440674
			'ISP_LOGO' => layout_getUserLogo(),
			'TR_MAIL' => tr('Mail'),
			'TR_DEL_ITEM' => tr('Mark all'),
			'TR_TYPE' => tr('Type'),
			'TR_STATUS' => tr('Status'),
			'TR_QUOTA' => tr('Quota'),
			'TR_ACTIONS' => tr('Actions'),
			'TR_AUTORESPOND' => tr('Auto respond'),
			'TR_TOTAL_MAIL_ACCOUNTS' => tr('Mails total'),
			'TR_DELETE' => tr('Delete'),
			'TR_MESSAGE_DELETE' => tr('Are you sure you want to delete %s?', true, '%s'),
			'TR_MESSAGE_DELETE_MARKED' => tr('Are you sure you want to delete all marked emails?', true),
		)
	);

	global $userId;
	$userId = $_SESSION['user_id'];

	client_generatePage($tpl, $userId);
	generateNavigation($tpl);

	if (customerHasFeature('mail')) {
		// Displays the "show/hide" button for default emails only if default mail address exists
		if (_client_countDefaultMails($userId) > 0) {
			$tpl->assign(
				array(
					'TR_DEFAULT_EMAILS_BUTTON' => (!isset($_POST['uaction']) || $_POST['uaction'] != 'show')
						? tr('Show default email addresses') : tr('Hide default email addresses'),
					'VL_DEFAULT_EMAILS_BUTTON' => (isset($_POST['uaction']) && $_POST['uaction'] == 'show') ? 'hide' : 'show'
				)
			);
		} else {
			$tpl->assign(array('DEFAULT_MAILS_FORM' => ''));
		}
	}

	generatePageMessage($tpl);

	$tpl->parse('LAYOUT_CONTENT', 'page');

	iMSCP_Events_Manager::getInstance()->dispatch(iMSCP_Events::onClientScriptEnd, array('templateEngine' => $tpl));

	$tpl->prnt();

	unsetMessages();
} else {
	showBadRequestErrorPage();
}<|MERGE_RESOLUTION|>--- conflicted
+++ resolved
@@ -870,12 +870,7 @@
 
 	$tpl->assign(
 		array(
-<<<<<<< HEAD
 			'TR_PAGE_TITLE' => tr('Client / Email / Overview'),
-			'THEME_CHARSET' => tr('encoding'),
-=======
-			'TR_PAGE_TITLE' => tr('Client / Mail / Overview'),
->>>>>>> 21440674
 			'ISP_LOGO' => layout_getUserLogo(),
 			'TR_MAIL' => tr('Mail'),
 			'TR_DEL_ITEM' => tr('Mark all'),
