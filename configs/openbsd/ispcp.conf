#
# ispCP ω (OMEGA) a Virtual Hosting Control Panel
# Copyright (c) 2006-2009 by isp Control Panel
# http://isp-control.net
#

#
# Misc config variables
#

<<<<<<< HEAD
BuildDate = 20091220

Version = 1.0.4 OMEGA
=======
BuildDate = 20091221

Version = 1.0.3-1 OMEGA
>>>>>>> 5c78d47f

CodeName = Priamos

DEFAULT_ADMIN_ADDRESS =

SERVER_HOSTNAME = openbsd

BASE_SERVER_IP = 127.0.0.1

BASE_SERVER_VHOST =

BASE_SERVER_VHOST_PREFIX = http://

MR_LOCK_FILE = /var/run/ispcp.lock

#
# File system variables
#

CMD_AWK = /usr/bin/awk

CMD_BZCAT = /bin/bzcat

CMD_BZIP = /usr/bin/bzip2

CMD_CHOWN = /usr/sbin/chown

CMD_CAT = /bin/cat

CMD_CHMOD = /bin/chmod

CMD_CP = /bin/cp

CMD_DIFF = /usr/bin/diff

CMD_CMP = /usr/bin/cmp

CMD_DU = /usr/bin/du

CMD_ECHO = /bin/echo

CMD_EGREP = /bin/egrep

CMD_GZCAT = /bin/zcat

CMD_GZIP = /usr/bin/gzip

CMD_GREP = /usr/bin/grep

CMD_GROUPADD = /usr/sbin/pw groupadd

CMD_GROUPDEL = /usr/sbin/pw groupdel

CMD_HOSTNAME = /bin/hostname

CMD_IFCONFIG = /sbin/ifconfig

CMD_IPTABLES = no

CMD_LN = /bin/ln

CMD_LZMA = /usr/bin/lzma

CMD_MYSQL = /usr/local/bin/mysql

CMD_MV = /bin/mv

CMD_PHP = /usr/bin/php

CMD_PS = /bin/ps

CMD_RM = /bin/rm

CMD_SED = /bin/sed

CMD_SHELL = /bin/bash

CMD_TAR = /bin/tar

CMD_TOUCH = /usr/bin/touch

CMD_USERADD = /usr/sbin/pw useradd

CMD_USERDEL = /usr/sbin/pw userdel

CMD_WC = /usr/bin/wc

PEAR_DIR = /usr/local/lib/php/20060613

#
# SQL backend variables
#

# Don't change this one
DATABASE_TYPE = mysql

DATABASE_HOST = localhost

DATABASE_NAME = ispcp

DATABASE_PASSWORD =

DATABASE_USER = root

DATABASE_DIR = /var/db/mysql

CMD_MYSQLDUMP = /usr/bin/mysqldump

DATABASE_UTF8 = yes

#
# Main variables
#

CONF_DIR = /usr/local/etc/ispcp

LOG_DIR = /var/log/ispcp

PHP_STARTER_DIR = /usr/local/www/apache22/fcgi

ROOT_DIR = /usr/local/www/apache22/ispcp

ROOT_USER = root

ROOT_GROUP = wheel

GUI_ROOT_DIR = /usr/local/www/apache22/ispcp/gui

APACHE_WWW_DIR = /usr/local/www/apache22/data

SCOREBOARDS_DIR = /var/www/scoreboards

# Select Zipping Algorithm for Backups
# Make sure the selected Algorithm is installed
# Supported: gzip, bzip2, lzma, xz
ZIP = bzip2

#
# PHP FastCGI data
#

# Posible values: fcgid, fastcgi
PHP_FASTCGI = fcgid

PHP5_FASTCGI_BIN = /usr/local/bin/php-cgi

PHP_VERSION = 5

#
# ProFTPd data
#

FTPD_CONF_FILE = /usr/local/etc/proftpd.conf

FTPD_CONF_DIR = /usr/local/etc/proftpd/ispcp

#
# BIND data
#

BIND_CONF_FILE = /etc/namedb/named.conf

BIND_DB_DIR = /etc/namedb/master

SECONDARY_DNS =

#
# AWSTATS data
#

AWSTATS_ACTIVE = no

# could be 'dynamic' = 0 or 'static' = 1
AWSTATS_MODE = 0

AWSTATS_CACHE_DIR = /var/cache/awstats

AWSTATS_CONFIG_DIR = /usr/local/etc/awstats

AWSTATS_ENGINE_DIR = /usr/lib/cgi-bin

AWSTATS_WEB_DIR = /usr/local/www/apache22/data/awstats

AWSTATS_ROOT_DIR = /usr/local/www/apache22/ispcp/engine/awstats

AWSTATS_GROUP_AUTH = statistics

#
# APACHE data
#

APACHE_NAME = httpd

APACHE_RESTART_TRY = 3

APACHE_CONF_DIR = /usr/local/etc/apache22

APACHE_CMD = /usr/local/sbin/httpd

APACHE_LOG_DIR = /usr/local/www/apache22/logs

APACHE_BACKUP_LOG_DIR = /usr/local/www/apache22/logs/backup

APACHE_USERS_LOG_DIR = /usr/local/www/apache22/logs/users

APACHE_MODS_DIR = /usr/local/etc/apache22/extra/

APACHE_SITES_DIR = /usr/local/etc/apache22/Includes

APACHE_CUSTOM_SITES_CONFIG_DIR = /etc/apache2/ispcp

APACHE_SUEXEC_USER_PREF = vu

APACHE_SUEXEC_MIN_GID = 2000

APACHE_SUEXEC_MAX_GID = 29999

APACHE_SUEXEC_MIN_UID = 2000

APACHE_SUEXEC_MAX_UID = 29999

APACHE_USER = www-data

APACHE_GROUP = www-data

#
# Postfix MTA Data
#

POSTFIX_CONF_FILE = /usr/local/etc/postfix/main.cf

POSTFIX_MASTER_CONF_FILE = /usr/local/etc/postfix/master.cf

MTA_LOCAL_MAIL_DIR = /var/mail

MTA_VIRTUAL_MAIL_DIR = /var/mail/virtual

MTA_LOCAL_ALIAS_HASH = /usr/local/etc/postfix/aliases

MTA_VIRTUAL_CONF_DIR = /usr/local/etc/postfix/ispcp

MTA_VIRTUAL_ALIAS_HASH = /usr/local/etc/postfix/ispcp/aliases

MTA_VIRTUAL_DMN_HASH = /usr/local/etc/postfix/ispcp/domains

MTA_VIRTUAL_MAILBOX_HASH = /usr/local/etc/postfix/ispcp/mailboxes

MTA_TRANSPORT_HASH = /usr/local/etc/postfix/ispcp/transport

MTA_SENDER_ACCESS_HASH = /usr/local/etc/postfix/ispcp/sender-access

MTA_MAILBOX_MIN_UID = 1004

MTA_MAILBOX_UID = 1004

MTA_MAILBOX_UID_NAME = vmail

MTA_MAILBOX_GID = 8

MTA_MAILBOX_GID_NAME = postfix

MTA_SASLDB_FILE = /usr/local/etc/sasldb2

ETC_SASLDB_FILE = /usr/local/etc/sasldb2

CMD_SASLDB_LISTUSERS2 = /usr/local/sbin/sasldblistusers2

CMD_SASLDB_PASSWD2 = /usr/local/sbin/saslpasswd2

CMD_POSTMAP = /usr/local/sbin/postmap

CMD_NEWALIASES = /usr/bin/newaliases

#
# Courier data
#

AUTHLIB_CONF_DIR = /usr/local/etc

CMD_MAKEUSERDB = /usr/local/sbin/makeuserdb

#
# Crontab delayed tasks
#

BACKUP_HOUR = 23

BACKUP_MINUTE = 40

BACKUP_ISPCP = yes

BACKUP_DOMAINS = yes

BACKUP_ROOT_DIR = /usr/local/www/apache22/ispcp/engine/backup

CMD_CRONTAB = /usr/bin/crontab

#
# Service manager
#

# Either no or path to the amavis-daemon (usually: /usr/local/etc/rc.d/amavis)
CMD_AMAVIS = no

CMD_AUTHD = /usr/local/etc/rc.d/courier-authdaemond

CMD_FTPD = /usr/local/etc/rc.d/proftpd

CMD_HTTPD = /usr/local/sbin/apachectl

CMD_IMAP = /usr/local/etc/rc.d/courier-imap-imapd.sh

CMD_IMAP_SSL = no

CMD_MTA = /usr/local/etc/rc.d/postfix

CMD_NAMED = /usr/local/etc/named.rc

CMD_POP = /usr/local/etc/rc.d/courier-imap-pop3d.sh

CMD_POP_SSL = no

CMD_ISPCPD = /usr/local/etc/rc.d/ispcp_daemon

CMD_ISPCPN = /usr/local/etc/rc.d/ispcp_network

#
# Virtual traffic manager
#

CMD_PFLOGSUM = /usr/sbin/maillogconvert.pl

TRAFF_LOG_DIR = /var/log

FTP_TRAFF_LOG = ftp_traff.log

MAIL_TRAFF_LOG = mail.log

TRAFF_ROOT_DIR = /usr/local/www/apache22/ispcp/engine/traffic

TOOLS_ROOT_DIR = /usr/local/www/apache22/ispcp/engine/tools

QUOTA_ROOT_DIR = /usr/local/www/apache22/ispcp/engine/quota

#
# AMaViS data
#

MAIL_LOG_INC_AMAVIS = 0

#
# GUI config
#

USER_INITIAL_THEME = omega_original

FTP_USERNAME_SEPARATOR = @

FTP_HOMEDIR = /usr/local/www/apache22/data

IPS_LOGO_PATH = ../themes/user_logos

ISPCP_SUPPORT_SYSTEM_PATH = ticket_system.php

ISPCP_SUPPORT_SYSTEM_TARGET =

MYSQL_PREFIX = no

# '' for MYSQL_PREFIX = no,
# 'infront' or 'behind' for MYSQL_PREFIX = yes
MYSQL_PREFIX_TYPE =

WEBMAIL_PATH = ../tools/webmail/

WEBMAIL_TARGET = _blank

# Please, do not change it manually
# This entry is used for the update/recovery process
PMA_USER = pma

PMA_PATH = ../tools/pma/

PMA_TARGET = _blank

FILEMANAGER_PATH = ../tools/filemanager/

FILEMANAGER_TARGET = _blank

DATE_FORMAT = d.m.Y

RKHUNTER_LOG = /var/log/rkhunter.log

CHKROOTKIT_LOG = /var/log/chkrootkit.log

# Here you can set an additional anti-rootkit tool log file
OTHER_ROOTKIT_LOG =

#
# htaccess management
#

HTACCESS_USERS_FILE_NAME = .htpasswd

HTACCESS_GROUPS_FILE_NAME = .htgroup

HTPASSWD_CMD = /usr/local/sbin/htpasswd

#
# backup management
#

BACKUP_FILE_DIR = /usr/local/www/apache22/ispcp/backups

#
# Debug Mode (e.g. for developers)
# options: 0 = off, 1 = on
#

DEBUG = 0<|MERGE_RESOLUTION|>--- conflicted
+++ resolved
@@ -8,15 +8,9 @@
 # Misc config variables
 #
 
-<<<<<<< HEAD
 BuildDate = 20091220
 
 Version = 1.0.4 OMEGA
-=======
-BuildDate = 20091221
-
-Version = 1.0.3-1 OMEGA
->>>>>>> 5c78d47f
 
 CodeName = Priamos
 
